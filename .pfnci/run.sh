--- conflicted
+++ resolved
@@ -94,12 +94,8 @@
   # Xvfb's default screen is 1280x1024x8, which seems to cause a problem.
   # https://bugzilla.redhat.com/show_bug.cgi?id=904851
   OMP_NUM_THREADS=1 PYTHONHASHSEED=0 \
-<<<<<<< HEAD
-      xvfb-run --server-args="-screen 0 1280x800x24" xpytest "${xpytest_args[@]}" '/chainerrl/tests/**/test_*.py'
-=======
       xvfb-run --server-args="-screen 0 1280x800x24" \
       xpytest "${xpytest_args[@]}" '/chainerrl/tests/**/test_*.py'
->>>>>>> 2e1a0343
 }
 
 main