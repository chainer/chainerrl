from __future__ import unicode_literals
from __future__ import print_function
from __future__ import division
from __future__ import absolute_import
from builtins import *  # NOQA
from future import standard_library
standard_library.install_aliases()
import os
import tempfile
import unittest

from chainer import testing
import numpy as np

from chainerrl import replay_buffer


@testing.parameterize(*testing.product(
    {
        'capacity': [100, None],
    }
))
class TestReplayBuffer(unittest.TestCase):

    def test_append_and_sample(self):
        capacity = self.capacity
        rbuf = replay_buffer.ReplayBuffer(capacity)

        self.assertEqual(len(rbuf), 0)

        # Add one and sample one
        trans1 = dict(state=0, action=1, reward=2, next_state=3,
                      next_action=4, is_state_terminal=True)
        rbuf.append(**trans1)
        self.assertEqual(len(rbuf), 1)
        s1 = rbuf.sample(1)
        self.assertEqual(len(s1), 1)
        self.assertEqual(s1[0], trans1)

        # Add two and sample two, which must be unique
        trans2 = dict(state=1, action=1, reward=2, next_state=3,
                      next_action=4, is_state_terminal=True)
        rbuf.append(**trans2)
        self.assertEqual(len(rbuf), 2)
        s2 = rbuf.sample(2)
        self.assertEqual(len(s2), 2)
        if s2[0]['state'] == 0:
            self.assertEqual(s2[0], trans1)
            self.assertEqual(s2[1], trans2)
        else:
            self.assertEqual(s2[0], trans2)
            self.assertEqual(s2[1], trans1)

    def test_save_and_load(self):
        capacity = self.capacity

        tempdir = tempfile.mkdtemp()

        rbuf = replay_buffer.ReplayBuffer(capacity)

        # Add two transitions
        trans1 = dict(state=0, action=1, reward=2, next_state=3,
                      next_action=4, is_state_terminal=True)
        rbuf.append(**trans1)
        trans2 = dict(state=1, action=1, reward=2, next_state=3,
                      next_action=4, is_state_terminal=True)
        rbuf.append(**trans2)

        # Now it has two transitions
        self.assertEqual(len(rbuf), 2)

        # Save
        filename = os.path.join(tempdir, 'rbuf.pkl')
        rbuf.save(filename)

        # Initialize rbuf
        rbuf = replay_buffer.ReplayBuffer(capacity)

        # Of course it has no transition yet
        self.assertEqual(len(rbuf), 0)

        # Load the previously saved buffer
        rbuf.load(filename)

        # Now it has two transitions again
        self.assertEqual(len(rbuf), 2)

        # And sampled transitions are exactly what I added!
        s2 = rbuf.sample(2)
        if s2[0]['state'] == 0:
            self.assertEqual(s2[0], trans1)
            self.assertEqual(s2[1], trans2)
        else:
            self.assertEqual(s2[0], trans2)
            self.assertEqual(s2[1], trans1)


@testing.parameterize(*testing.product(
    {
        'capacity': [100, None],
    }
))
class TestEpisodicReplayBuffer(unittest.TestCase):

    def test_append_and_sample(self):
        capacity = self.capacity
        rbuf = replay_buffer.EpisodicReplayBuffer(capacity)

        for n in [10, 15, 5] * 3:
            transs = [dict(state=i, action=100 + i, reward=200 + i,
                           next_state=i + 1, next_action=101 + i,
                           is_state_terminal=(i == n - 1))
                      for i in range(n)]
            for trans in transs:
                rbuf.append(**trans)

        self.assertEqual(len(rbuf), 90)
        self.assertEqual(rbuf.n_episodes, 9)

        for k in [10, 30, 90]:
            s = rbuf.sample(k)
            self.assertEqual(len(s), k)

        for k in [1, 3, 9]:
            s = rbuf.sample_episodes(k)
            self.assertEqual(len(s), k)

            s = rbuf.sample_episodes(k, max_len=10)
            for ep in s:
                self.assertLessEqual(len(ep), 10)
                for t0, t1 in zip(ep, ep[1:]):
                    self.assertEqual(t0['next_state'], t1['state'])
                    self.assertEqual(t0['next_action'], t1['action'])

    def test_save_and_load(self):
        capacity = self.capacity

        tempdir = tempfile.mkdtemp()

        rbuf = replay_buffer.EpisodicReplayBuffer(capacity)

        transs = [dict(state=n, action=n+10, reward=n+20,
                       next_state=n+1, next_action=n+11,
                       is_state_terminal=False)
                  for n in range(5)]

        # Add two episodes
        rbuf.append(**transs[0])
        rbuf.append(**transs[1])
        rbuf.stop_current_episode()

        rbuf.append(**transs[2])
        rbuf.append(**transs[3])
        rbuf.append(**transs[4])
        rbuf.stop_current_episode()

        self.assertEqual(len(rbuf), 5)
        self.assertEqual(rbuf.n_episodes, 2)

        # Save
        filename = os.path.join(tempdir, 'rbuf.pkl')
        rbuf.save(filename)

        # Initialize rbuf
        rbuf = replay_buffer.EpisodicReplayBuffer(capacity)

        # Of course it has no transition yet
        self.assertEqual(len(rbuf), 0)

        # Load the previously saved buffer
        rbuf.load(filename)

        # Sampled transitions are exactly what I added!
        s5 = rbuf.sample(5)
        self.assertEqual(len(s5), 5)
        for t in s5:
            n = t['state']
            self.assertIn(n, range(5))
            self.assertEqual(t, transs[n])

        # And sampled episodes are exactly what I added!
        s2e = rbuf.sample_episodes(2)
        self.assertEqual(len(s2e), 2)
        if s2e[0][0]['state'] == 0:
            self.assertEqual(s2e[0], [transs[0], transs[1]])
            self.assertEqual(s2e[1], [transs[2], transs[3], transs[4]])
        else:
            self.assertEqual(s2e[0], [transs[2], transs[3], transs[4]])
            self.assertEqual(s2e[1], [transs[0], transs[1]])

        # Sizes are correct!
        self.assertEqual(len(rbuf), 5)
        self.assertEqual(rbuf.n_episodes, 2)


@testing.parameterize(*testing.product(
    {
        'capacity': [100, None],
    }
))
class TestPrioritizedReplayBuffer(unittest.TestCase):

    def test_append_and_sample(self):
        capacity = self.capacity
        rbuf = replay_buffer.PrioritizedReplayBuffer(capacity)

        self.assertEqual(len(rbuf), 0)

        # Add one and sample one
        trans1 = dict(state=0, action=1, reward=2, next_state=3,
                      next_action=4, is_state_terminal=True)
        rbuf.append(**trans1)
        self.assertEqual(len(rbuf), 1)
        s1 = rbuf.sample(1)
        rbuf.update_errors([3.14])
        self.assertEqual(len(s1), 1)
        self.assertAlmostEqual(s1[0]['weight'], 1.0)
        del s1[0]['weight']
        self.assertEqual(s1[0], trans1)

        # Add two and sample two, which must be unique
        trans2 = dict(state=1, action=1, reward=2, next_state=3,
                      next_action=4, is_state_terminal=True)
        rbuf.append(**trans2)
        self.assertEqual(len(rbuf), 2)
        s2 = rbuf.sample(2)
        rbuf.update_errors([3.14, 2.71])
        self.assertEqual(len(s2), 2)
        del s2[0]['weight']
        del s2[1]['weight']
        if s2[0]['state'] == 0:
            self.assertEqual(s2[0], trans1)
            self.assertEqual(s2[1], trans2)
        else:
            self.assertEqual(s2[0], trans2)
            self.assertEqual(s2[1], trans1)

        # Weights should be different for different TD-errors
        s3 = rbuf.sample(2)
        self.assertNotAlmostEqual(s3[0]['weight'], s3[1]['weight'])
        rbuf.update_errors([3.14, 3.14])

        # Weights should be equal for the same TD-errors
        s4 = rbuf.sample(2)
        self.assertAlmostEqual(s4[0]['weight'], s4[1]['weight'])

    def test_capacity(self):
        capacity = self.capacity
        if capacity is None:
            return

        rbuf = replay_buffer.PrioritizedReplayBuffer(capacity)
        # Fill the buffer
        for _ in range(capacity):
            trans1 = dict(state=0, action=1, reward=2, next_state=3,
                          next_action=4, is_state_terminal=True)
            rbuf.append(**trans1)
        self.assertEqual(len(rbuf), capacity)

        # Add a new transition
        trans2 = dict(state=1, action=1, reward=2, next_state=3,
                      next_action=4, is_state_terminal=True)
        rbuf.append(**trans2)
        # The size should not change
        self.assertEqual(len(rbuf), capacity)

<<<<<<< HEAD
    @unittest.expectedFailure
    def test_fail_noupdate(self):
        rbuf = replay_buffer.PrioritizedReplayBuffer(self.capacity)
        trans1 = dict(state=0, action=1, reward=2, next_state=3,
                      next_action=4, is_state_terminal=True)
        rbuf.append(**trans1)
        rbuf.sample(1)
        rbuf.sample(1)  # This line must fail.

    def test_fail_noupdate_sub(self):
        rbuf = replay_buffer.PrioritizedReplayBuffer(self.capacity)
        trans1 = dict(state=0, action=1, reward=2, next_state=3,
                      next_action=4, is_state_terminal=True)
        rbuf.append(**trans1)
        rbuf.sample(1)
        # This must not fail.

=======
>>>>>>> ab96d18a
    def test_save_and_load(self):
        capacity = self.capacity

        tempdir = tempfile.mkdtemp()

        rbuf = replay_buffer.PrioritizedReplayBuffer(capacity)

        # Add two transitions
        trans1 = dict(state=0, action=1, reward=2, next_state=3,
                      next_action=4, is_state_terminal=True)
        rbuf.append(**trans1)
        trans2 = dict(state=1, action=1, reward=2, next_state=3,
                      next_action=4, is_state_terminal=True)
        rbuf.append(**trans2)

        # Now it has two transitions
        self.assertEqual(len(rbuf), 2)

        # Save
        filename = os.path.join(tempdir, 'rbuf.pkl')
        rbuf.save(filename)

        # Initialize rbuf
        rbuf = replay_buffer.PrioritizedReplayBuffer(capacity)

        # Of course it has no transition yet
        self.assertEqual(len(rbuf), 0)

        # Load the previously saved buffer
        rbuf.load(filename)

        # Now it has two transitions again
        self.assertEqual(len(rbuf), 2)

        # And sampled transitions are exactly what I added!
        s2 = rbuf.sample(2)
        del s2[0]['weight']
        del s2[1]['weight']
        if s2[0]['state'] == 0:
            self.assertEqual(s2[0], trans1)
            self.assertEqual(s2[1], trans2)
        else:
            self.assertEqual(s2[0], trans2)
            self.assertEqual(s2[1], trans1)


def exp_return_of_episode(episode):
    return sum(np.exp(x['reward']) for x in episode)


@testing.parameterize(*(
    testing.product({
        'capacity': [100],
        'wait_priority_after_sampling': [False],
        'default_priority_func': [exp_return_of_episode],
        'uniform_ratio': [0, 0.1, 1.0],
        'return_sample_weights': [True, False],
    }) +
    testing.product({
        'capacity': [100],
        'wait_priority_after_sampling': [True],
        'default_priority_func': [None, exp_return_of_episode],
        'uniform_ratio': [0, 0.1, 1.0],
        'return_sample_weights': [True, False],
    })
))
class TestPrioritizedEpisodicReplayBuffer(unittest.TestCase):

    def test_append_and_sample(self):
        rbuf = replay_buffer.PrioritizedEpisodicReplayBuffer(
            capacity=self.capacity,
            default_priority_func=self.default_priority_func,
            uniform_ratio=self.uniform_ratio,
            wait_priority_after_sampling=self.wait_priority_after_sampling,
            return_sample_weights=self.return_sample_weights)

        for n in [10, 15, 5] * 3:
            transs = [dict(state=i, action=100 + i, reward=200 + i,
                           next_state=i + 1, next_action=101 + i,
                           is_state_terminal=(i == n - 1))
                      for i in range(n)]
            for trans in transs:
                rbuf.append(**trans)

        self.assertEqual(len(rbuf), 90)
        self.assertEqual(rbuf.n_episodes, 9)

        for k in [10, 30, 90]:
            s = rbuf.sample(k)
            self.assertEqual(len(s), k)

        for k in [1, 3, 9]:
            ret = rbuf.sample_episodes(k)
            if self.return_sample_weights:
                s, wt = ret
                self.assertEqual(len(s), k)
                self.assertEqual(len(wt), k)
            else:
                s = ret
                self.assertEqual(len(s), k)
            if self.wait_priority_after_sampling:
                rbuf.update_errors([1.0] * k)

            ret = rbuf.sample_episodes(k, max_len=10)
            if self.return_sample_weights:
                s, wt = ret
                self.assertEqual(len(s), k)
                self.assertEqual(len(wt), k)
            else:
                s = ret
            if self.wait_priority_after_sampling:
                rbuf.update_errors([1.0] * k)

            for ep in s:
                self.assertLessEqual(len(ep), 10)
                for t0, t1 in zip(ep, ep[1:]):
                    self.assertEqual(t0['next_state'], t1['state'])
                    self.assertEqual(t0['next_action'], t1['action'])


class TestReplayBufferFail(unittest.TestCase):

    def setUp(self):
        self.rbuf = replay_buffer.PrioritizedReplayBuffer(100)
        self.trans1 = dict(state=0, action=1, reward=2, next_state=3,
                           next_action=4, is_state_terminal=True)
        self.rbuf.append(**self.trans1)

    def _sample1(self):
        self.rbuf.sample(1)

    def _set1(self):
        self.rbuf.update_errors([1.0])

    def test_fail_noupdate(self):
        self._sample1()
        self.assertRaises(AssertionError, self._sample1)

    def test_fail_update_first(self):
        self.assertRaises(AssertionError, self._set1)

    def test_fail_doubleupdate(self):
        self._sample1()
        self._set1()
        self.assertRaises(AssertionError, self._set1)<|MERGE_RESOLUTION|>--- conflicted
+++ resolved
@@ -264,26 +264,6 @@
         # The size should not change
         self.assertEqual(len(rbuf), capacity)
 
-<<<<<<< HEAD
-    @unittest.expectedFailure
-    def test_fail_noupdate(self):
-        rbuf = replay_buffer.PrioritizedReplayBuffer(self.capacity)
-        trans1 = dict(state=0, action=1, reward=2, next_state=3,
-                      next_action=4, is_state_terminal=True)
-        rbuf.append(**trans1)
-        rbuf.sample(1)
-        rbuf.sample(1)  # This line must fail.
-
-    def test_fail_noupdate_sub(self):
-        rbuf = replay_buffer.PrioritizedReplayBuffer(self.capacity)
-        trans1 = dict(state=0, action=1, reward=2, next_state=3,
-                      next_action=4, is_state_terminal=True)
-        rbuf.append(**trans1)
-        rbuf.sample(1)
-        # This must not fail.
-
-=======
->>>>>>> ab96d18a
     def test_save_and_load(self):
         capacity = self.capacity
 
