--- conflicted
+++ resolved
@@ -1,17 +1,3 @@
-<<<<<<< HEAD
-import unittest
-import tempfile
-import shutil
-=======
-from __future__ import print_function
-from __future__ import unicode_literals
-from __future__ import division
-from __future__ import absolute_import
-from builtins import *  # NOQA
-from future import standard_library
-standard_library.install_aliases()  # NOQA
-
->>>>>>> 2e1a0343
 import os
 import shutil
 import tempfile
