{
 "cells": [
  {
   "cell_type": "markdown",
   "metadata": {},
   "source": [
    "# ChainerRL Quickstart Guide\n",
    "\n",
    "This is a quickstart guide for users who just want to try ChainerRL for the first time.\n",
    "\n",
    "If you have not yet installed ChainerRL, run the command below to install it:\n",
    "```\n",
    "pip install chainerrl\n",
    "```\n",
    "\n",
    "If you have already installed ChainerRL, let's begin!\n",
    "\n",
    "First, you need to import necessary modules. The module name of ChainerRL is `chainerrl`. Let's import `gym` and `numpy` as well since they are used later."
   ]
  },
  {
   "cell_type": "code",
   "execution_count": 1,
   "metadata": {
    "collapsed": true
   },
   "outputs": [],
   "source": [
    "import chainer\n",
    "import chainer.functions as F\n",
    "import chainer.links as L\n",
    "import chainerrl\n",
    "import gym\n",
    "import numpy as np"
   ]
  },
  {
   "cell_type": "markdown",
   "metadata": {},
   "source": [
    "ChainerRL can be used for any problems if they are modeled as \"environments\". [OpenAI Gym](https://github.com/openai/gym) provides various kinds of benchmark environments and defines the common interface among them. ChainerRL uses a subset of the interface. Specifically, an environment must define its observation space and action space and have at least two methods: `reset` and `step`.\n",
    "\n",
    "- `env.reset` will reset the environment to the initial state and return the initial observation.\n",
    "- `env.step` will execute a given action, move to the next state and return four values:\n",
    "  - a next observation\n",
    "  - a scalar reward\n",
    "  - a boolean value indicating whether the current state is terminal or not\n",
    "  - additional information\n",
    "- `env.render` will render the current state.\n",
    "\n",
    "Let's try 'CartPole-v0', which is a classic control problem. You can see below that its observation space consists of four real numbers while its action space consists of two discrete actions."
   ]
  },
  {
   "cell_type": "code",
   "execution_count": 2,
   "metadata": {
    "collapsed": false
   },
   "outputs": [
    {
     "name": "stderr",
     "output_type": "stream",
     "text": [
      "[2017-10-09 17:35:11,952] Making new env: CartPole-v0\n"
     ]
    },
    {
     "name": "stdout",
     "output_type": "stream",
     "text": [
      "observation space: Box(4,)\n",
      "action space: Discrete(2)\n",
      "initial observation: [-0.01102502  0.03448551  0.01958173  0.01880113]\n",
      "next observation: [-0.01033531 -0.16091171  0.01995775  0.31759744]\n",
      "reward: 1.0\n",
      "done: False\n",
      "info: {}\n"
     ]
    }
   ],
   "source": [
    "env = gym.make('CartPole-v0')\n",
    "print('observation space:', env.observation_space)\n",
    "print('action space:', env.action_space)\n",
    "\n",
    "obs = env.reset()\n",
    "env.render()\n",
    "print('initial observation:', obs)\n",
    "\n",
    "action = env.action_space.sample()\n",
    "obs, r, done, info = env.step(action)\n",
    "print('next observation:', obs)\n",
    "print('reward:', r)\n",
    "print('done:', done)\n",
    "print('info:', info)"
   ]
  },
  {
   "cell_type": "markdown",
   "metadata": {},
   "source": [
    "Now you have defined your environment. Next, you need to define an agent, which will learn through interactions with the environment.\n",
    "\n",
    "ChainerRL provides various agents, each of which implements a deep reinforcement learning algorithm.\n",
    "\n",
    "To use [DQN (Deep Q-Network)](https://doi.org/10.1038/nature14236), you need to define a Q-function that receives an observation and returns an expected future return for each action the agent can take. In ChainerRL, you can define your Q-function as `chainer.Link` as below. Note that the outputs are wrapped by `chainerrl.action_value.DiscreteActionValue`, which implements `chainerrl.action_value.ActionValue`. By wrapping the outputs of Q-functions, ChainerRL can treat discrete-action Q-functions like this and [NAFs (Normalized Advantage Functions)](https://arxiv.org/abs/1603.00748) in the same way."
   ]
  },
  {
   "cell_type": "code",
   "execution_count": 3,
   "metadata": {
    "collapsed": false
   },
   "outputs": [],
   "source": [
    "class QFunction(chainer.Chain):\n",
    "\n",
    "    def __init__(self, obs_size, n_actions, n_hidden_channels=50):\n",
    "        super().__init__()\n",
    "        with self.init_scope():\n",
    "            self.l0 = L.Linear(obs_size, n_hidden_channels)\n",
    "            self.l1 = L.Linear(n_hidden_channels, n_hidden_channels)\n",
    "            self.l2 = L.Linear(n_hidden_channels, n_actions)\n",
    "\n",
    "    def __call__(self, x, test=False):\n",
    "        \"\"\"\n",
    "        Args:\n",
    "            x (ndarray or chainer.Variable): An observation\n",
    "            test (bool): a flag indicating whether it is in test mode\n",
    "        \"\"\"\n",
    "        h = F.tanh(self.l0(x))\n",
    "        h = F.tanh(self.l1(h))\n",
    "        return chainerrl.action_value.DiscreteActionValue(self.l2(h))\n",
    "\n",
    "obs_size = env.observation_space.shape[0]\n",
    "n_actions = env.action_space.n\n",
    "q_func = QFunction(obs_size, n_actions)"
   ]
  },
  {
   "cell_type": "markdown",
   "metadata": {},
   "source": [
    "If you want to use CUDA for computation, as usual as in Chainer, call `to_gpu`."
   ]
  },
  {
   "cell_type": "code",
   "execution_count": 4,
   "metadata": {
    "collapsed": true
   },
   "outputs": [],
   "source": [
    "# Uncomment to use CUDA\n",
    "# q_func.to_gpu(0)"
   ]
  },
  {
   "cell_type": "markdown",
   "metadata": {},
   "source": [
    "You can also use ChainerRL's predefined Q-functions."
   ]
  },
  {
   "cell_type": "code",
   "execution_count": 5,
   "metadata": {
    "collapsed": false
   },
   "outputs": [],
   "source": [
    "_q_func = chainerrl.q_functions.FCStateQFunctionWithDiscreteAction(\n",
    "    obs_size, n_actions,\n",
    "    n_hidden_layers=2, n_hidden_channels=50)"
   ]
  },
  {
   "cell_type": "markdown",
   "metadata": {},
   "source": [
    "As in Chainer, `chainer.Optimizer` is used to update models."
   ]
  },
  {
   "cell_type": "code",
   "execution_count": 6,
   "metadata": {
    "collapsed": false
   },
   "outputs": [],
   "source": [
    "# Use Adam to optimize q_func. eps=1e-2 is for stability.\n",
    "optimizer = chainer.optimizers.Adam(eps=1e-2)\n",
    "optimizer.setup(q_func)"
   ]
  },
  {
   "cell_type": "markdown",
   "metadata": {},
   "source": [
    "A Q-function and its optimizer are used by a DQN agent. To create a DQN agent, you need to specify a bit more parameters and configurations."
   ]
  },
  {
   "cell_type": "code",
   "execution_count": 7,
   "metadata": {
    "collapsed": false
   },
   "outputs": [],
   "source": [
    "# Set the discount factor that discounts future rewards.\n",
    "gamma = 0.95\n",
    "\n",
    "# Use epsilon-greedy for exploration\n",
    "explorer = chainerrl.explorers.ConstantEpsilonGreedy(\n",
    "    epsilon=0.3, random_action_func=env.action_space.sample)\n",
    "\n",
    "# DQN uses Experience Replay.\n",
    "# Specify a replay buffer and its capacity.\n",
    "replay_buffer = chainerrl.replay_buffer.ReplayBuffer(capacity=10 ** 6)\n",
    "\n",
    "# Since observations from CartPole-v0 is numpy.float64 while\n",
    "# Chainer only accepts numpy.float32 by default, specify\n",
    "# a converter as a feature extractor function phi.\n",
    "phi = lambda x: x.astype(np.float32, copy=False)\n",
    "\n",
    "# Now create an agent that will interact with the environment.\n",
    "agent = chainerrl.agents.DoubleDQN(\n",
    "    q_func, optimizer, replay_buffer, gamma, explorer,\n",
    "    replay_start_size=500, update_interval=1,\n",
    "    target_update_interval=100, phi=phi)"
   ]
  },
  {
   "cell_type": "markdown",
   "metadata": {},
   "source": [
    "Now you have an agent and an environment. It's time to start reinforcement learning!\n",
    "\n",
    "In training, use `agent.act_and_train` to select exploratory actions. `agent.stop_episode_and_train` must be called after finishing an episode. You can get training statistics of the agent via `agent.get_statistics`."
   ]
  },
  {
   "cell_type": "code",
   "execution_count": 8,
   "metadata": {
    "collapsed": false,
    "scrolled": true
   },
   "outputs": [
    {
     "name": "stdout",
     "output_type": "stream",
     "text": [
      "episode: 10 R: 10.0 statistics: [('average_q', 0.033504104378229274), ('average_loss', 0)]\n",
      "episode: 20 R: 11.0 statistics: [('average_q', 0.05938679797261194), ('average_loss', 0)]\n",
      "episode: 30 R: 12.0 statistics: [('average_q', 0.08880156670371239), ('average_loss', 0)]\n",
      "episode: 40 R: 10.0 statistics: [('average_q', 0.10745671682940243), ('average_loss', 0)]\n",
      "episode: 50 R: 11.0 statistics: [('average_q', 0.1605578976152919), ('average_loss', 0.16413010902532935)]\n",
      "episode: 60 R: 12.0 statistics: [('average_q', 0.28350504480571603), ('average_loss', 0.32596588074553107)]\n",
      "episode: 70 R: 10.0 statistics: [('average_q', 0.4630023982307997), ('average_loss', 0.31781499766633914)]\n",
      "episode: 80 R: 10.0 statistics: [('average_q', 0.8794745899122342), ('average_loss', 0.1974944465810803)]\n",
      "episode: 90 R: 17.0 statistics: [('average_q', 1.4185744255580557), ('average_loss', 0.19480606991295596)]\n",
      "episode: 100 R: 43.0 statistics: [('average_q', 3.127327862835677), ('average_loss', 0.30055178911896646)]\n",
      "episode: 110 R: 111.0 statistics: [('average_q', 8.550209231394344), ('average_loss', 0.3159818577495354)]\n",
      "episode: 120 R: 200.0 statistics: [('average_q', 14.906816557700848), ('average_loss', 0.28902660652099954)]\n",
      "episode: 130 R: 200.0 statistics: [('average_q', 18.18435279855357), ('average_loss', 0.24366831958342194)]\n",
      "episode: 140 R: 200.0 statistics: [('average_q', 19.64378118841905), ('average_loss', 0.2305001637897665)]\n",
      "episode: 150 R: 200.0 statistics: [('average_q', 20.28042925179784), ('average_loss', 0.16466828120322005)]\n",
      "episode: 160 R: 200.0 statistics: [('average_q', 20.525837934804745), ('average_loss', 0.14458694507747866)]\n",
      "episode: 170 R: 200.0 statistics: [('average_q', 20.48710300430637), ('average_loss', 0.1437242373458598)]\n",
      "episode: 180 R: 200.0 statistics: [('average_q', 20.363789095886585), ('average_loss', 0.15989901066010842)]\n",
      "episode: 190 R: 200.0 statistics: [('average_q', 20.279585415986432), ('average_loss', 0.19724599736355053)]\n",
      "episode: 200 R: 102.0 statistics: [('average_q', 20.325483683521487), ('average_loss', 0.13446687501404633)]\n",
      "Finished.\n"
     ]
    }
   ],
   "source": [
    "n_episodes = 200\n",
    "max_episode_len = 200\n",
    "for i in range(1, n_episodes + 1):\n",
    "    obs = env.reset()\n",
    "    reward = 0\n",
    "    done = False\n",
    "    R = 0  # return (sum of rewards)\n",
    "    t = 0  # time step\n",
    "    while not done and t < max_episode_len:\n",
    "        # Uncomment to watch the behaviour\n",
    "        # env.render()\n",
    "        action = agent.act_and_train(obs, reward)\n",
    "        obs, reward, done, _ = env.step(action)\n",
    "        R += reward\n",
    "        t += 1\n",
    "    if i % 10 == 0:\n",
    "        print('episode:', i,\n",
    "              'R:', R,\n",
    "              'statistics:', agent.get_statistics())\n",
    "    agent.stop_episode_and_train(obs, reward, done)\n",
    "print('Finished.')"
   ]
  },
  {
   "cell_type": "markdown",
   "metadata": {
    "collapsed": false
   },
   "source": [
    "Now you finished training the agent. How good is the agent now? You can test it by using `agent.act` and `agent.stop_episode` instead. Exploration such as epsilon-greedy is not used anymore."
   ]
  },
  {
   "cell_type": "code",
   "execution_count": 9,
   "metadata": {
    "collapsed": false
   },
   "outputs": [
    {
     "name": "stdout",
     "output_type": "stream",
     "text": [
      "test episode: 0 R: 200.0\n",
      "test episode: 1 R: 200.0\n",
      "test episode: 2 R: 200.0\n",
      "test episode: 3 R: 200.0\n",
      "test episode: 4 R: 200.0\n",
      "test episode: 5 R: 200.0\n",
      "test episode: 6 R: 200.0\n",
      "test episode: 7 R: 200.0\n",
      "test episode: 8 R: 200.0\n",
      "test episode: 9 R: 200.0\n"
     ]
    }
   ],
   "source": [
    "for i in range(10):\n",
    "    obs = env.reset()\n",
    "    done = False\n",
    "    R = 0\n",
    "    t = 0\n",
    "    while not done and t < 200:\n",
    "        env.render()\n",
    "        action = agent.act(obs)\n",
    "        obs, r, done, _ = env.step(action)\n",
    "        R += r\n",
    "        t += 1\n",
    "    print('test episode:', i, 'R:', R)\n",
    "    agent.stop_episode()"
   ]
  },
  {
   "cell_type": "markdown",
   "metadata": {
    "collapsed": false
   },
   "source": [
    "If test scores are good enough, the only remaining task is to save the agent so that you can reuse it. What you need to do is to simply call `agent.save` to save the agent, then `agent.load` to load the saved agent."
   ]
  },
  {
   "cell_type": "code",
   "execution_count": 10,
   "metadata": {
    "collapsed": false
   },
   "outputs": [],
   "source": [
    "# Save an agent to the 'agent' directory\n",
    "agent.save('agent')\n",
    "\n",
    "# Uncomment to load an agent from the 'agent' directory\n",
    "# agent.load('agent')"
   ]
  },
  {
   "cell_type": "markdown",
   "metadata": {
    "collapsed": false
   },
   "source": [
    "RL completed!\n",
    "\n",
    "But writing code like this every time you use RL might be boring. So, ChainerRL has utility functions that do these things."
   ]
  },
  {
   "cell_type": "code",
   "execution_count": 11,
   "metadata": {
    "collapsed": false
   },
   "outputs": [
    {
     "name": "stdout",
     "output_type": "stream",
     "text": [
      "outdir:result step:167 episode:0 R:167.0\n",
      "statistics:[('average_q', 20.337137631400005), ('average_loss', 0.14815392158495394)]\n",
      "outdir:result step:367 episode:1 R:200.0\n",
      "statistics:[('average_q', 20.32523375841225), ('average_loss', 0.14421337271314047)]\n",
      "outdir:result step:567 episode:2 R:200.0\n",
      "statistics:[('average_q', 20.322520705385344), ('average_loss', 0.11125931680483415)]\n",
      "outdir:result step:600 episode:3 R:33.0\n",
      "statistics:[('average_q', 20.318184376935776), ('average_loss', 0.13332111934756039)]\n",
      "outdir:result step:800 episode:4 R:200.0\n",
      "statistics:[('average_q', 20.35352763185174), ('average_loss', 0.12591677219894507)]\n",
      "outdir:result step:991 episode:5 R:191.0\n",
      "statistics:[('average_q', 20.344118637007757), ('average_loss', 0.14653855789577244)]\n",
      "outdir:result step:1037 episode:6 R:46.0\n",
      "statistics:[('average_q', 20.35218652983029), ('average_loss', 0.13151683572695283)]\n",
      "test episode: 0 R: 200.0\n",
      "test episode: 1 R: 200.0\n",
      "test episode: 2 R: 200.0\n",
      "test episode: 3 R: 200.0\n",
      "test episode: 4 R: 200.0\n",
      "test episode: 5 R: 200.0\n",
      "test episode: 6 R: 200.0\n",
      "test episode: 7 R: 200.0\n",
      "test episode: 8 R: 200.0\n",
      "test episode: 9 R: 200.0\n",
      "The best score is updated -3.40282e+38 -> 200.0\n",
      "Saved the agent to result/1037\n",
      "outdir:result step:1237 episode:7 R:200.0\n",
      "statistics:[('average_q', 20.307884243495028), ('average_loss', 0.13172055951951084)]\n",
      "outdir:result step:1430 episode:8 R:193.0\n",
      "statistics:[('average_q', 20.321500150392207), ('average_loss', 0.12309285619445343)]\n",
      "outdir:result step:1514 episode:9 R:84.0\n",
      "statistics:[('average_q', 20.32210402767951), ('average_loss', 0.1512905636217192)]\n",
      "outdir:result step:1579 episode:10 R:65.0\n",
      "statistics:[('average_q', 20.32823341815203), ('average_loss', 0.1405936792339856)]\n",
      "outdir:result step:1737 episode:11 R:158.0\n",
      "statistics:[('average_q', 20.303456988399578), ('average_loss', 0.125684738660057)]\n",
      "outdir:result step:1791 episode:12 R:54.0\n",
      "statistics:[('average_q', 20.29044738590696), ('average_loss', 0.1366198758930306)]\n",
      "outdir:result step:1991 episode:13 R:200.0\n",
      "statistics:[('average_q', 20.259623728542685), ('average_loss', 0.11972923205456666)]\n",
      "outdir:result step:2000 episode:14 R:9.0\n",
      "statistics:[('average_q', 20.26092540709551), ('average_loss', 0.1261842990180651)]\n",
      "test episode: 0 R: 200.0\n",
      "test episode: 1 R: 200.0\n",
      "test episode: 2 R: 200.0\n",
      "test episode: 3 R: 200.0\n",
      "test episode: 4 R: 200.0\n",
      "test episode: 5 R: 200.0\n",
      "test episode: 6 R: 200.0\n",
      "test episode: 7 R: 200.0\n",
      "test episode: 8 R: 200.0\n",
      "test episode: 9 R: 200.0\n",
      "Saved the agent to result/2000_finish\n"
     ]
    }
   ],
   "source": [
    "# Set up the logger to print info messages for understandability.\n",
    "import logging\n",
    "import sys\n",
    "logging.basicConfig(level=logging.INFO, stream=sys.stdout, format='')\n",
    "\n",
    "chainerrl.experiments.train_agent_with_evaluation(\n",
    "    agent, env,\n",
    "    steps=2000,           # Train the agent for 2000 steps\n",
<<<<<<< HEAD
    "eval_n_steps=None,       # We evaluate for episodes, not timesteps\n",
=======
    "    eval_n_steps=None,       # We evaluate for episodes, not time\n",
>>>>>>> 150cc036
    "    eval_n_episodes=10,       # 10 episodes are sampled for each evaluation\n",
    "    train_max_episode_len=200,  # Maximum length of each episode\n",
    "    eval_interval=1000,   # Evaluate the agent after every 1000 steps\n",
    "    outdir='result')      # Save everything to 'result' directory"
   ]
  },
  {
   "cell_type": "markdown",
   "metadata": {
    "collapsed": false
   },
   "source": [
    "That's all of the ChainerRL quickstart guide. To know more about ChainerRL, please look into the `examples` directory and read and run the examples. Thank you!"
   ]
  }
 ],
 "metadata": {
  "kernelspec": {
   "display_name": "Python 3",
   "language": "python",
   "name": "python3"
  },
  "language_info": {
   "codemirror_mode": {
    "name": "ipython",
    "version": 3
   },
   "file_extension": ".py",
   "mimetype": "text/x-python",
   "name": "python",
   "nbconvert_exporter": "python",
   "pygments_lexer": "ipython3",
   "version": "3.6.0"
  }
 },
 "nbformat": 4,
 "nbformat_minor": 0
}<|MERGE_RESOLUTION|>--- conflicted
+++ resolved
@@ -465,11 +465,7 @@
     "chainerrl.experiments.train_agent_with_evaluation(\n",
     "    agent, env,\n",
     "    steps=2000,           # Train the agent for 2000 steps\n",
-<<<<<<< HEAD
-    "eval_n_steps=None,       # We evaluate for episodes, not timesteps\n",
-=======
     "    eval_n_steps=None,       # We evaluate for episodes, not time\n",
->>>>>>> 150cc036
     "    eval_n_episodes=10,       # 10 episodes are sampled for each evaluation\n",
     "    train_max_episode_len=200,  # Maximum length of each episode\n",
     "    eval_interval=1000,   # Evaluate the agent after every 1000 steps\n",
