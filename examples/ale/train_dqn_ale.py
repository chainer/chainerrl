--- conflicted
+++ resolved
@@ -109,13 +109,8 @@
                         dest='clip_delta', action='store_false')
     parser.add_argument('--num-step-return', type=int, default=1)
     parser.set_defaults(clip_delta=True)
-<<<<<<< HEAD
-    parser.add_argument('--agent', type=str, default='DQN',
-                        choices=['DQN', 'DoubleDQN', 'PAL', 'SARSA'])
-=======
     parser.add_argument('--agent', type=str, default='DoubleDQN',
                         choices=['DQN', 'DoubleDQN', 'PAL'])
->>>>>>> 67d7a5f2
     parser.add_argument('--logging-level', type=int, default=20,
                         help='Logging level. 10:DEBUG, 20:INFO etc.')
     parser.add_argument('--render', action='store_true', default=False,
@@ -180,18 +175,15 @@
 
     opt.setup(q_func)
 
-<<<<<<< HEAD
-    rbuf = replay_buffer.ReplayBuffer(10 ** 6, num_steps=args.num_step_return)
-=======
     # Select a replay buffer to use
     if args.prioritized:
         # Anneal beta from beta0 to 1 throughout training
         betasteps = args.steps / args.update_interval
         rbuf = replay_buffer.PrioritizedReplayBuffer(
-            10 ** 6, alpha=0.6, beta0=0.4, betasteps=betasteps)
+            10 ** 6, args.num_step_return, alpha=0.6, 
+            beta0=0.4, betasteps=betasteps)
     else:
-        rbuf = replay_buffer.ReplayBuffer(10 ** 6)
->>>>>>> 67d7a5f2
+        rbuf = replay_buffer.ReplayBuffer(10 ** 6, args.num_step_return)
 
     explorer = explorers.LinearDecayEpsilonGreedy(
         1.0, args.final_epsilon,
