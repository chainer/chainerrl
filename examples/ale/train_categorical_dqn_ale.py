--- conflicted
+++ resolved
@@ -67,17 +67,10 @@
                         choices=['plain', 'dueling'],
                         help='Network architecture to use.')
     parser.add_argument('--steps', type=int, default=10 ** 7)
-<<<<<<< HEAD
-    parser.add_argument('--max-episode-len', type=int,
-                        default=5 * 60 * 60 // 4,  # 5 minutes with 60/4 fps
-                        help='Maximum number of steps for each episode.')
-    parser.add_argument('--replay-start-size', type=int, default=8 * 10 ** 4)
-=======
     parser.add_argument('--max-frames', type=int,
                         default=30 * 60 * 60,  # 30 minutes with 60 fps
                         help='Maximum number of frames for each episode.')
     parser.add_argument('--replay-start-size', type=int, default=5 * 10 ** 4)
->>>>>>> 04594834
     parser.add_argument('--target-update-interval',
                         type=int, default=3.2 * 10 ** 4)
     parser.add_argument('--eval-interval', type=int, default=10 ** 5)
