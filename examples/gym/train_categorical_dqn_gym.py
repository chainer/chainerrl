--- conflicted
+++ resolved
@@ -88,15 +88,9 @@
         if args.monitor:
             env = gym.wrappers.Monitor(env, args.outdir)
         if not test:
-<<<<<<< HEAD
-            misc.env_modifiers.make_reward_filtered(
-                env, lambda x: x * args.reward_scale_factor)
-        misc.env_modifiers.make_action_repeated(env, args.action_repeat)
-=======
             # Scale rewards (and thus returns) to a reasonable range so that
             # training is easier
             env = chainerrl.wrappers.ScaleReward(env, args.reward_scale_factor)
->>>>>>> e9f0b4fc
         if ((args.render_eval and test) or
                 (args.render_train and not test)):
             misc.env_modifiers.make_rendered(env)
