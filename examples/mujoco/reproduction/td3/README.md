--- conflicted
+++ resolved
@@ -79,7 +79,6 @@
 
 | Game        | ChainerRL Time           |
 | ------------- |:-------------:|
-<<<<<<< HEAD
 | Ant | 4.11 hours |
 | HalfCheetah | 3.758 hours |
 | Hopper | 4.215 hours |
@@ -87,16 +86,6 @@
 | InvertedPendulum | 3.62 hours |
 | Reacher | 3.642 hours |
 | Walker2d | 3.632 hours |
-
-=======
-| Ant | 4.10951829014 hours |
-| HalfCheetah | 3.7575129584 hours |
-| Hopper | 4.21542213318 hours |
-| InvertedDoublePendulum | 3.56693898845 hours |
-| InvertedPendulum | 3.6195989489 hours |
-| Reacher | 3.64177182645 hours |
-| Walker2d | 3.63201196985 hours |
->>>>>>> 629d21fd
 
 | Statistic        |            |            |
 | ------------- |:-------------:|:-------------:|
