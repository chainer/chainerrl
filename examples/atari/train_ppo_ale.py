"""An example of training PPO against OpenAI Gym Atari Envs.

This script is an example of training a PPO agent on Atari envs.

To train PPO for 10M timesteps on Breakout, run:
    python train_ppo_ale.py

To train PPO using a recurrent model on a flickering Atari env, run:
    python train_ppo_ale.py --recurrent --flicker --no-frame-stack
"""
from __future__ import print_function
from __future__ import division
from __future__ import unicode_literals
from __future__ import absolute_import
from builtins import *  # NOQA
from future import standard_library
standard_library.install_aliases()  # NOQA
import argparse
import os

import chainer
from chainer import functions as F
from chainer import links as L
import numpy as np

import chainerrl
from chainerrl.agents import PPO
from chainerrl import experiments
from chainerrl import misc
from chainerrl.wrappers import atari_wrappers


def main():
    parser = argparse.ArgumentParser()
    parser.add_argument('--env', type=str, default='BreakoutNoFrameskip-v4',
                        help='Gym Env ID.')
    parser.add_argument('--gpu', type=int, default=0,
                        help='GPU device ID. Set to -1 to use CPUs only.')
    parser.add_argument('--num-envs', type=int, default=8,
                        help='Number of env instances run in parallel.')
    parser.add_argument('--seed', type=int, default=0,
                        help='Random seed [0, 2 ** 32)')
    parser.add_argument('--outdir', type=str, default='results',
                        help='Directory path to save output files.'
                             ' If it does not exist, it will be created.')
    parser.add_argument('--steps', type=int, default=10 ** 7,
                        help='Total time steps for training.')
    parser.add_argument('--max-frames', type=int,
                        default=30 * 60 * 60,  # 30 minutes with 60 fps
                        help='Maximum number of frames for each episode.')
    parser.add_argument('--lr', type=float, default=2.5e-4,
                        help='Learning rate.')
    parser.add_argument('--eval-interval', type=int, default=100000,
                        help='Interval (in timesteps) between evaluation'
                             ' phases.')
    parser.add_argument('--eval-n-runs', type=int, default=10,
                        help='Number of episodes ran in an evaluation phase.')
    parser.add_argument('--demo', action='store_true', default=False,
                        help='Run demo episodes, not training.')
    parser.add_argument('--load', type=str, default='',
                        help='Directory path to load a saved agent data from'
                             ' if it is a non-empty string.')
    parser.add_argument('--logging-level', type=int, default=20,
                        help='Logging level. 10:DEBUG, 20:INFO etc.')
    parser.add_argument('--render', action='store_true', default=False,
                        help='Render env states in a GUI window.')
    parser.add_argument('--monitor', action='store_true', default=False,
                        help='Monitor env. Videos and additional information'
                             ' are saved as output files.')
    parser.add_argument('--update-interval', type=int, default=128 * 8,
                        help='Interval (in timesteps) between PPO iterations.')
    parser.add_argument('--batchsize', type=int, default=32 * 8,
                        help='Size of minibatch (in timesteps).')
    parser.add_argument('--epochs', type=int, default=4,
                        help='Number of epochs used for each PPO iteration.')
    parser.add_argument('--log-interval', type=int, default=10000,
                        help='Interval (in timesteps) of printing logs.')
    parser.add_argument('--recurrent', action='store_true', default=False,
                        help='Use a recurrent model. See the code for the'
                             ' model definition.')
    parser.add_argument('--flicker', action='store_true', default=False,
                        help='Use so-called flickering Atari, where each'
                             ' screen is blacked out with probability 0.5.')
    parser.add_argument('--no-frame-stack', action='store_true', default=False,
                        help='Disable frame stacking so that the agent can'
                             ' only see the current screen.')
    parser.add_argument('--checkpoint-frequency', type=int,
                        default=None,
<<<<<<< HEAD
                        help='Frequency with which to checkpoint networks')
=======
                        help='Frequency at which agents are stored.')
>>>>>>> 71e04ee7
    args = parser.parse_args()

    import logging
    logging.basicConfig(level=args.logging_level)

    # Set a random seed used in ChainerRL.
    misc.set_random_seed(args.seed, gpus=(args.gpu,))

    # Set different random seeds for different subprocesses.
    # If seed=0 and processes=4, subprocess seeds are [0, 1, 2, 3].
    # If seed=1 and processes=4, subprocess seeds are [4, 5, 6, 7].
    process_seeds = np.arange(args.num_envs) + args.seed * args.num_envs
    assert process_seeds.max() < 2 ** 32

    args.outdir = experiments.prepare_output_dir(args, args.outdir)
    print('Output files are saved in {}'.format(args.outdir))

    def make_env(idx, test):
        # Use different random seeds for train and test envs
        process_seed = int(process_seeds[idx])
        env_seed = 2 ** 32 - 1 - process_seed if test else process_seed
        env = atari_wrappers.wrap_deepmind(
            atari_wrappers.make_atari(args.env, max_frames=args.max_frames),
            episode_life=not test,
            clip_rewards=not test,
            flicker=args.flicker,
            frame_stack=not args.no_frame_stack,
        )
        env.seed(env_seed)
        if args.monitor:
            env = chainerrl.wrappers.Monitor(
                env, args.outdir,
                mode='evaluation' if test else 'training')
        if args.render:
            env = chainerrl.wrappers.Render(env)
        return env

    def make_batch_env(test):
        return chainerrl.envs.MultiprocessVectorEnv(
            [(lambda: make_env(idx, test))
             for idx, env in enumerate(range(args.num_envs))])

    sample_env = make_env(0, test=False)
    print('Observation space', sample_env.observation_space)
    print('Action space', sample_env.action_space)
    n_actions = sample_env.action_space.n

    winit_last = chainer.initializers.LeCunNormal(1e-2)
    if args.recurrent:
        model = chainerrl.links.StatelessRecurrentSequential(
            L.Convolution2D(None, 32, 8, stride=4),
            F.relu,
            L.Convolution2D(None, 64, 4, stride=2),
            F.relu,
            L.Convolution2D(None, 64, 3, stride=1),
            F.relu,
            L.Linear(None, 512),
            F.relu,
            L.NStepGRU(1, 512, 512, 0),
            chainerrl.links.Branched(
                chainer.Sequential(
                    L.Linear(None, n_actions, initialW=winit_last),
                    chainerrl.distribution.SoftmaxDistribution,
                ),
                L.Linear(None, 1),
            )
        )
    else:
        model = chainer.Sequential(
            L.Convolution2D(None, 32, 8, stride=4),
            F.relu,
            L.Convolution2D(None, 64, 4, stride=2),
            F.relu,
            L.Convolution2D(None, 64, 3, stride=1),
            F.relu,
            L.Linear(None, 512),
            F.relu,
            chainerrl.links.Branched(
                chainer.Sequential(
                    L.Linear(None, n_actions, initialW=winit_last),
                    chainerrl.distribution.SoftmaxDistribution,
                ),
                L.Linear(None, 1),
            )
        )

    # Draw the computational graph and save it in the output directory.
    fake_obss = np.zeros(
        sample_env.observation_space.shape, dtype=np.float32)[None]
    if args.recurrent:
        fake_out, _ = model(fake_obss, None)
    else:
        fake_out = model(fake_obss)
    chainerrl.misc.draw_computational_graph(
        [fake_out], os.path.join(args.outdir, 'model'))

    opt = chainer.optimizers.Adam(alpha=args.lr, eps=1e-5)
    opt.setup(model)
    opt.add_hook(chainer.optimizer.GradientClipping(0.5))

    def phi(x):
        # Feature extractor
        return np.asarray(x, dtype=np.float32) / 255

    agent = PPO(
        model,
        opt,
        gpu=args.gpu,
        phi=phi,
        update_interval=args.update_interval,
        minibatch_size=args.batchsize,
        epochs=args.epochs,
        clip_eps=0.1,
        clip_eps_vf=None,
        standardize_advantages=True,
        entropy_coef=1e-2,
        recurrent=args.recurrent,
    )
    if args.load:
        agent.load(args.load)

    if args.demo:
        eval_stats = experiments.eval_performance(
            env=make_batch_env(test=True),
            agent=agent,
            n_steps=None,
            n_episodes=args.eval_n_runs)
        print('n_runs: {} mean: {} median: {} stdev: {}'.format(
            args.eval_n_runs, eval_stats['mean'], eval_stats['median'],
            eval_stats['stdev']))
    else:
        step_hooks = []

        # Linearly decay the learning rate to zero
        def lr_setter(env, agent, value):
            agent.optimizer.alpha = value

        step_hooks.append(
            experiments.LinearInterpolationHook(
                args.steps, args.lr, 0, lr_setter))

        experiments.train_agent_batch_with_evaluation(
            agent=agent,
            env=make_batch_env(False),
            eval_env=make_batch_env(True),
            outdir=args.outdir,
            steps=args.steps,
            eval_n_steps=None,
            eval_n_episodes=args.eval_n_runs,
            checkpoint_freq=args.checkpoint_frequency,
            eval_interval=args.eval_interval,
            log_interval=args.log_interval,
            save_best_so_far_agent=False,
            step_hooks=step_hooks,
        )


if __name__ == '__main__':
    main()<|MERGE_RESOLUTION|>--- conflicted
+++ resolved
@@ -86,11 +86,7 @@
                              ' only see the current screen.')
     parser.add_argument('--checkpoint-frequency', type=int,
                         default=None,
-<<<<<<< HEAD
-                        help='Frequency with which to checkpoint networks')
-=======
                         help='Frequency at which agents are stored.')
->>>>>>> 71e04ee7
     args = parser.parse_args()
 
     import logging
