--- conflicted
+++ resolved
@@ -227,7 +227,7 @@
         qout = self.q_function(self._batch_states([state]), test=True)
 
         action = self.explorer.select_action(
-            self.t, lambda: cuda.to_cpu(qout.greedy_actions.data[0]))
+            self.t, lambda: cuda.to_cpu(qout.greedy_actions.data)[0])
         action_var = chainer.Variable(self.xp.asarray([action]))
         q = qout.evaluate_actions(action_var)
 
@@ -244,19 +244,7 @@
             reward = np.clip(reward, -1, 1)
 
         if not is_state_terminal:
-<<<<<<< HEAD
             action = self.select_action(state)
-=======
-            qout = self.q_function(self._batch_states([state]), test=True)
-
-            action = self.explorer.select_action(
-                self.t, lambda: cuda.to_cpu(qout.greedy_actions.data)[0])
-            action_var = chainer.Variable(self.xp.asarray([action]))
-            q = qout.evaluate_actions(action_var)
-
-            self.logger.debug('t:%s a:%s q:%s qout:%s',
-                              self.t, action, q.data, qout)
->>>>>>> 54e1eaa3
             self.t += 1
 
             # Update the target network
