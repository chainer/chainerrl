--- conflicted
+++ resolved
@@ -16,15 +16,9 @@
         if len(array.shape) == 1:
             Constant(self.scale / numpy.sqrt(array.shape[0]))(array)
         else:
-<<<<<<< HEAD
             fan_in, fan_out = initializer.get_fans(array.shape)
-            
+
             if self.fan == 'out':
                 Constant(self.scale / numpy.sqrt(fan_out))(array)
             else:
-                Constant(self.scale / numpy.sqrt(fan_in))(array)
-=======
-            fan_in, _ = initializer.get_fans(array.shape)
-
-            Constant(self.scale / numpy.sqrt(fan_in))(array)
->>>>>>> e9f0b4fc
+                Constant(self.scale / numpy.sqrt(fan_in))(array)