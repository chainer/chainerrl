--- conflicted
+++ resolved
@@ -30,13 +30,9 @@
         batch_terminal = exp_batch['is_state_terminal']
         discount = exp_batch['discount']
 
-<<<<<<< HEAD
         if self.head:
             mean = batch_rewards + self.gamma * (1.0 - batch_terminal) * next_q
             sigma = self.gamma * next_target_action_value.max_sigma
             return mean, sigma[:, None]
         else:
-            return batch_rewards + self.gamma * (1.0 - batch_terminal) * next_q
-=======
-        return batch_rewards + discount * (1.0 - batch_terminal) * next_q
->>>>>>> e9f0b4fc
+            return batch_rewards + self.gamma * (1.0 - batch_terminal) * next_q