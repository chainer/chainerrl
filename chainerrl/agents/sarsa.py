from __future__ import unicode_literals
from __future__ import print_function
from __future__ import division
from __future__ import absolute_import
from builtins import *  # NOQA
from future import standard_library
standard_library.install_aliases()  # NOQA

from chainerrl.agents import dqn


class SARSA(dqn.DQN):
    """SARSA.

    Unlike DQN, this agent uses actions that have been actually taken to
    compute target Q values, thus is an on-policy algorithm.
    """

    def _compute_target_values(self, exp_batch):

        batch_next_state = exp_batch['next_state']
        batch_next_action = exp_batch['next_action']

        next_target_action_value = self.target_q_function(
            batch_next_state)
        next_q = next_target_action_value.evaluate_actions(
            batch_next_action)

        batch_rewards = exp_batch['reward']
        batch_terminal = exp_batch['is_state_terminal']
        discount = exp_batch['discount']

<<<<<<< HEAD
        return batch_rewards + discount * (1.0 - batch_terminal) * next_q
=======
        return batch_rewards + self.gamma * (1.0 - batch_terminal) * next_q

    def batch_act_and_train(self, batch_obs):
        raise NotImplementedError('SARSA does not support batch training')

    def batch_observe_and_train(self, batch_obs, batch_reward,
                                batch_done, batch_reset):
        raise NotImplementedError('SARSA does not support batch training')
>>>>>>> dd382304
<|MERGE_RESOLUTION|>--- conflicted
+++ resolved
@@ -30,15 +30,11 @@
         batch_terminal = exp_batch['is_state_terminal']
         discount = exp_batch['discount']
 
-<<<<<<< HEAD
         return batch_rewards + discount * (1.0 - batch_terminal) * next_q
-=======
-        return batch_rewards + self.gamma * (1.0 - batch_terminal) * next_q
 
     def batch_act_and_train(self, batch_obs):
         raise NotImplementedError('SARSA does not support batch training')
 
     def batch_observe_and_train(self, batch_obs, batch_reward,
                                 batch_done, batch_reset):
-        raise NotImplementedError('SARSA does not support batch training')
->>>>>>> dd382304
+        raise NotImplementedError('SARSA does not support batch training')