from __future__ import division
from __future__ import print_function
from __future__ import unicode_literals
from __future__ import absolute_import
from builtins import *  # NOQA
from future import standard_library
standard_library.install_aliases()  # NOQA

import copy
from logging import getLogger
import multiprocessing as mp
import threading
import time

import chainer
from chainer import cuda
import chainer.functions as F

import chainerrl
from chainerrl import agent
from chainerrl.misc.batch_states import batch_states
from chainerrl.misc.copy_param import synchronize_parameters
<<<<<<< HEAD
from chainerrl.misc.copy_param import copy_param
from chainerrl.recurrent import Recurrent
from chainerrl.recurrent import state_reset
=======
>>>>>>> 6dc49e95
from chainerrl.replay_buffer import batch_experiences
from chainerrl.replay_buffer import batch_recurrent_experiences
from chainerrl.replay_buffer import ReplayUpdater


def compute_value_loss(y, t, clip_delta=True, batch_accumulator='mean'):
    """Compute a loss for value prediction problem.

    Args:
        y (Variable or ndarray): Predicted values.
        t (Variable or ndarray): Target values.
        clip_delta (bool): Use the Huber loss function if set True.
        batch_accumulator (str): 'mean' or 'sum'. 'mean' will use the mean of
            the loss values in a batch. 'sum' will use the sum.
    Returns:
        (Variable) scalar loss
    """
    assert batch_accumulator in ('mean', 'sum')
    y = F.reshape(y, (-1, 1))
    t = F.reshape(t, (-1, 1))
    if clip_delta:
        loss_sum = F.sum(F.huber_loss(y, t, delta=1.0))
        if batch_accumulator == 'mean':
            loss = loss_sum / y.shape[0]
        elif batch_accumulator == 'sum':
            loss = loss_sum
    else:
        loss_mean = F.mean_squared_error(y, t) / 2
        if batch_accumulator == 'mean':
            loss = loss_mean
        elif batch_accumulator == 'sum':
            loss = loss_mean * y.shape[0]
    return loss


def compute_weighted_value_loss(y, t, weights,
                                clip_delta=True, batch_accumulator='mean'):
    """Compute a loss for value prediction problem.

    Args:
        y (Variable or ndarray): Predicted values.
        t (Variable or ndarray): Target values.
        weights (ndarray): Weights for y, t.
        clip_delta (bool): Use the Huber loss function if set True.
        batch_accumulator (str): 'mean' will divide loss by batchsize
    Returns:
        (Variable) scalar loss
    """
    assert batch_accumulator in ('mean', 'sum')
    y = F.reshape(y, (-1, 1))
    t = F.reshape(t, (-1, 1))
    if clip_delta:
        losses = F.huber_loss(y, t, delta=1.0)
    else:
        losses = F.square(y - t) / 2
    losses = F.reshape(losses, (-1,))
    loss_sum = F.sum(losses * weights)
    if batch_accumulator == 'mean':
        loss = loss_sum / y.shape[0]
    elif batch_accumulator == 'sum':
        loss = loss_sum
    return loss


def _batch_reset_recurrent_states_when_episodes_end(
        model, batch_done, batch_reset, recurrent_states):
    """Reset recurrent states when episodes end.

    Args:
        model (chainer.Link): Model that implements `StatelessRecurrent`.
        batch_done (array-like of bool): True iff episodes are terminal.
        batch_reset (array-like of bool): True iff episodes will be reset.
        recurrent_states (object): Recurrent state.

    Returns:
        object: New recurrent states.
    """
    indices_that_ended = [
        i for i, (done, reset)
        in enumerate(zip(batch_done, batch_reset)) if done or reset]
    if indices_that_ended:
        return model.mask_recurrent_state_at(
            recurrent_states, indices_that_ended)
    else:
        return recurrent_states


class DQN(agent.AttributeSavingMixin, agent.BatchAgent):
    """Deep Q-Network algorithm.

    Args:
        q_function (StateQFunction): Q-function
        optimizer (Optimizer): Optimizer that is already setup
        replay_buffer (ReplayBuffer): Replay buffer
        gamma (float): Discount factor
        explorer (Explorer): Explorer that specifies an exploration strategy.
        gpu (int): GPU device id if not None nor negative.
        replay_start_size (int): if the replay buffer's size is less than
            replay_start_size, skip update
        minibatch_size (int): Minibatch size
        update_interval (int): Model update interval in step
        target_update_interval (int): Target model update interval in step
        clip_delta (bool): Clip delta if set True
        phi (callable): Feature extractor applied to observations
        target_update_method (str): 'hard' or 'soft'.
        soft_update_tau (float): Tau of soft target update.
        n_times_update (int): Number of repetition of update
        average_q_decay (float): Decay rate of average Q, only used for
            recording statistics
        average_loss_decay (float): Decay rate of average loss, only used for
            recording statistics
        batch_accumulator (str): 'mean' or 'sum'
        episodic_update_len (int or None): Subsequences of this length are used
            for update if set int and episodic_update=True
        logger (Logger): Logger used
        batch_states (callable): method which makes a batch of observations.
            default is `chainerrl.misc.batch_states.batch_states`
        recurrent (bool): If set to True, `model` is assumed to implement
            `chainerrl.links.StatelessRecurrent` and updated in a recurrent
            manner.
    """

    saved_attributes = ('model', 'target_model', 'optimizer')

    def __init__(self, q_function, optimizer, replay_buffer, gamma,
                 explorer, gpu=None, replay_start_size=50000,
                 minibatch_size=32, update_interval=1,
                 target_update_interval=10000, clip_delta=True,
                 phi=lambda x: x,
                 target_update_method='hard',
                 soft_update_tau=1e-2,
                 n_times_update=1, average_q_decay=0.999,
                 average_loss_decay=0.99,
                 batch_accumulator='mean',
                 episodic_update_len=None,
                 logger=getLogger(__name__),
                 batch_states=batch_states,
                 recurrent=False,
                 ):
        self.model = q_function
        self.q_function = q_function  # For backward compatibility

        if gpu is not None and gpu >= 0:
            cuda.get_device(gpu).use()
            self.model.to_gpu(device=gpu)

        self.xp = self.model.xp
        self.replay_buffer = replay_buffer
        self.optimizer = optimizer
        self.gamma = gamma
        self.explorer = explorer
        self.gpu = gpu
        self.target_update_interval = target_update_interval
        self.clip_delta = clip_delta
        self.phi = phi
        self.target_update_method = target_update_method
        self.soft_update_tau = soft_update_tau
        self.batch_accumulator = batch_accumulator
        assert batch_accumulator in ('mean', 'sum')
        self.logger = logger
        self.batch_states = batch_states
        self.recurrent = recurrent
        if self.recurrent:
            update_func = self.update_from_episodes
        else:
            update_func = self.update
        self.replay_updater = ReplayUpdater(
            replay_buffer=replay_buffer,
            update_func=update_func,
            batchsize=minibatch_size,
            episodic_update=recurrent,
            episodic_update_len=episodic_update_len,
            n_times_update=n_times_update,
            replay_start_size=replay_start_size,
            update_interval=update_interval,
        )
        assert target_update_interval % update_interval == 0,\
            "target_update_interval should be a multiple of update_interval"

        self.t = 0
        self.last_state = None
        self.last_action = None
        self.target_model = None
        self.sync_target_network()
        # For backward compatibility
        self.target_q_function = self.target_model
        self.average_q = 0
        self.average_q_decay = average_q_decay
        self.average_loss = 0
        self.average_loss_decay = average_loss_decay

        # Recurrent states of the model
        self.train_recurrent_states = None
        self.train_prev_recurrent_states = None
        self.test_recurrent_states = None

        # Error checking
        if (self.replay_buffer.capacity is not None and
                self.replay_buffer.capacity <
                self.replay_updater.replay_start_size):
            raise ValueError(
                'Replay start size cannot exceed '
                'replay buffer capacity.')

    def sync_target_network(self):
        """Synchronize target network with current network."""
        if self.target_model is None:
            self.target_model = copy.deepcopy(self.model)
            call_orig = self.target_model.__call__

            def call_test(self_, x):
                with chainer.using_config('train', False):
                    return call_orig(self_, x)

            self.target_model.__call__ = call_test
        else:
            synchronize_parameters(
                src=self.model,
                dst=self.target_model,
                method=self.target_update_method,
                tau=self.soft_update_tau)

    def update(self, experiences, errors_out=None):
        """Update the model from experiences

        Args:
            experiences (list): List of lists of dicts.
                For DQN, each dict must contains:
                  - state (object): State
                  - action (object): Action
                  - reward (float): Reward
                  - is_state_terminal (bool): True iff next state is terminal
                  - next_state (object): Next state
                  - weight (float, optional): Weight coefficient. It can be
                    used for importance sampling.
            errors_out (list or None): If set to a list, then TD-errors
                computed from the given experiences are appended to the list.

        Returns:
            None
        """
        has_weight = 'weight' in experiences[0][0]
        exp_batch = batch_experiences(
            experiences, xp=self.xp,
            phi=self.phi, gamma=self.gamma,
            batch_states=self.batch_states)
        if has_weight:
            exp_batch['weights'] = self.xp.asarray(
                [elem[0]['weight']for elem in experiences],
                dtype=self.xp.float32)
            if errors_out is None:
                errors_out = []
        loss = self._compute_loss(exp_batch, errors_out=errors_out)
        if has_weight:
            self.replay_buffer.update_errors(errors_out)

        # Update stats
        self.average_loss *= self.average_loss_decay
        self.average_loss += (1 - self.average_loss_decay) * float(loss.array)

        self.model.cleargrads()
        loss.backward()
        self.optimizer.update()

    def update_from_episodes(self, episodes, errors_out=None):
        assert errors_out is None
        exp_batch = batch_recurrent_experiences(
            episodes,
            model=self.model,
            xp=self.xp,
            phi=self.phi, gamma=self.gamma,
            batch_states=self.batch_states,
        )
        loss = self._compute_loss(exp_batch, errors_out=None)
        # Update stats
        self.average_loss *= self.average_loss_decay
        self.average_loss += (1 - self.average_loss_decay) * float(loss.array)
        self.optimizer.update(lambda: loss)

    def _compute_target_values(self, exp_batch):
        batch_next_state = exp_batch['next_state']

        if self.recurrent:
            target_next_qout, _ = self.target_model.n_step_forward(
                batch_next_state, exp_batch['next_recurrent_state'],
                output_mode='concat')
        else:
            target_next_qout = self.target_model(batch_next_state)
        next_q_max = target_next_qout.max

        batch_rewards = exp_batch['reward']
        batch_terminal = exp_batch['is_state_terminal']
        discount = exp_batch['discount']

        return batch_rewards + discount * (1.0 - batch_terminal) * next_q_max

    def _compute_y_and_t(self, exp_batch):
        batch_size = exp_batch['reward'].shape[0]

        # Compute Q-values for current states
        batch_state = exp_batch['state']

        if self.recurrent:
            qout, _ = self.model.n_step_forward(
                batch_state,
                exp_batch['recurrent_state'],
                output_mode='concat',
            )
        else:
            qout = self.model(batch_state)

        batch_actions = exp_batch['action']
        batch_q = F.reshape(qout.evaluate_actions(
            batch_actions), (batch_size, 1))

        with chainer.no_backprop_mode():
            batch_q_target = F.reshape(
                self._compute_target_values(exp_batch),
                (batch_size, 1))

        return batch_q, batch_q_target

    def _compute_loss(self, exp_batch, errors_out=None):
        """Compute the Q-learning loss for a batch of experiences


        Args:
          exp_batch (dict): A dict of batched arrays of transitions
        Returns:
          Computed loss from the minibatch of experiences
        """
        y, t = self._compute_y_and_t(exp_batch)

        if errors_out is not None:
            del errors_out[:]
            delta = F.absolute(y - t)
            if delta.ndim == 2:
                delta = F.sum(delta, axis=1)
            delta = cuda.to_cpu(delta.array)
            for e in delta:
                errors_out.append(e)

        if 'weights' in exp_batch:
            return compute_weighted_value_loss(
                y, t, exp_batch['weights'],
                clip_delta=self.clip_delta,
                batch_accumulator=self.batch_accumulator)
        else:
            return compute_value_loss(y, t, clip_delta=self.clip_delta,
                                      batch_accumulator=self.batch_accumulator)

    def act(self, obs):
        with chainer.using_config('train', False), chainer.no_backprop_mode():
            action_value =\
                self._evaluate_model_and_update_test_recurrent_states([obs])
            q = float(action_value.max.array)
            action = cuda.to_cpu(action_value.greedy_actions.array)[0]

        # Update stats
        self.average_q *= self.average_q_decay
        self.average_q += (1 - self.average_q_decay) * q

        self.logger.debug('t:%s q:%s action_value:%s', self.t, q, action_value)
        return action

    def act_and_train(self, obs, reward):

        # Observe the consequences
        if self.last_state is not None:
            assert self.last_action is not None
            # Add a transition to the replay buffer
            transition = {
                'state': self.last_state,
                'action': self.last_action,
                'reward': reward,
                'next_state': obs,
                'is_state_terminal': False,
            }
            if self.recurrent:
                transition['recurrent_state'] =\
                    self.model.get_recurrent_state_at(
                        self.train_prev_recurrent_states,
                        0, unwrap_variable=True)
                self.train_prev_recurrent_states = None
                transition['next_recurrent_state'] =\
                    self.model.get_recurrent_state_at(
                        self.train_recurrent_states, 0, unwrap_variable=True)
            self.replay_buffer.append(**transition)

        # Update the target network
        if self.t % self.target_update_interval == 0:
            self.sync_target_network()

        # Update the model
        self.replay_updater.update_if_necessary(self.t)

        # Choose an action
        with chainer.using_config('train', False), chainer.no_backprop_mode():
            action_value =\
                self._evaluate_model_and_update_train_recurrent_states([obs])
            q = float(action_value.max.array)
            greedy_action = cuda.to_cpu(action_value.greedy_actions.array)[0]
        action = self.explorer.select_action(
            self.t, lambda: greedy_action, action_value=action_value)

        # Update stats
        self.average_q *= self.average_q_decay
        self.average_q += (1 - self.average_q_decay) * q

        self.t += 1
        self.last_state = obs
        self.last_action = action

        self.logger.debug('t:%s q:%s action_value:%s', self.t, q, action_value)
        self.logger.debug('t:%s r:%s a:%s', self.t, reward, action)

        return self.last_action

    def _evaluate_model_and_update_train_recurrent_states(self, batch_obs):
        batch_xs = self.batch_states(batch_obs, self.xp, self.phi)
        if self.recurrent:
            self.train_prev_recurrent_states = self.train_recurrent_states
            batch_av, self.train_recurrent_states = self.model(
                batch_xs, self.train_recurrent_states)
        else:
            batch_av = self.model(batch_xs)
        return batch_av

    def _evaluate_model_and_update_test_recurrent_states(self, batch_obs):
        batch_xs = self.batch_states(batch_obs, self.xp, self.phi)
        if self.recurrent:
            batch_av, self.test_recurrent_states = self.model(
                batch_xs, self.test_recurrent_states)
        else:
            batch_av = self.model(batch_xs)
        return batch_av

    def batch_act_and_train(self, batch_obs):
        with chainer.using_config('train', False), chainer.no_backprop_mode():
            batch_av = self._evaluate_model_and_update_train_recurrent_states(
                batch_obs)
            batch_maxq = batch_av.max.array
            batch_argmax = cuda.to_cpu(batch_av.greedy_actions.array)
        batch_action = [
            self.explorer.select_action(
                self.t, lambda: batch_argmax[i],
                action_value=batch_av[i:i + 1],
            )
            for i in range(len(batch_obs))]
        self.batch_last_obs = list(batch_obs)
        self.batch_last_action = list(batch_action)

        # Update stats
        self.average_q *= self.average_q_decay
        self.average_q += (1 - self.average_q_decay) * float(batch_maxq.mean())

        return batch_action

    def batch_act(self, batch_obs):
        with chainer.using_config('train', False), chainer.no_backprop_mode():
            batch_av = self._evaluate_model_and_update_test_recurrent_states(
                batch_obs)
            batch_argmax = cuda.to_cpu(batch_av.greedy_actions.array)
            return batch_argmax

    def batch_observe_and_train(self, batch_obs, batch_reward,
                                batch_done, batch_reset):
        for i in range(len(batch_obs)):
            self.t += 1
            # Update the target network
            if self.t % self.target_update_interval == 0:
                self.sync_target_network()
            if self.batch_last_obs[i] is not None:
                assert self.batch_last_action[i] is not None
                # Add a transition to the replay buffer
<<<<<<< HEAD
                self.replay_buffer.append(
                    state=self.batch_last_obs[i],
                    action=self.batch_last_action[i],
                    reward=batch_reward[i],
                    next_state=batch_obs[i],
                    next_action=None,
                    is_state_terminal=batch_done[i],
                    env_id=i,
                )
                if batch_reset[i] or batch_done[i]:
                    self.batch_last_obs[i] = None
                    self.replay_buffer.stop_current_episode(env_id=i)
=======
                transition = {
                    'state': self.batch_last_obs[i],
                    'action': self.batch_last_action[i],
                    'reward': batch_reward[i],
                    'next_state': batch_obs[i],
                    'next_action': None,
                    'is_state_terminal': batch_done[i],
                }
                if self.recurrent:
                    transition['recurrent_state'] =\
                        self.model.get_recurrent_state_at(
                            self.train_prev_recurrent_states,
                            i, unwrap_variable=True)
                    transition['next_recurrent_state'] =\
                        self.model.get_recurrent_state_at(
                            self.train_recurrent_states,
                            i, unwrap_variable=True)
                self.replay_buffer.append(**transition)
                if batch_reset[i] or batch_done[i]:
                    self.batch_last_obs[i] = None
                    self.batch_last_action[i] = None
>>>>>>> 6dc49e95
            self.replay_updater.update_if_necessary(self.t)

        if self.recurrent:
            # Reset recurrent states when episodes end
            self.train_prev_recurrent_states = None
            self.train_recurrent_states =\
                _batch_reset_recurrent_states_when_episodes_end(
                    model=self.model,
                    batch_done=batch_done,
                    batch_reset=batch_reset,
                    recurrent_states=self.train_recurrent_states,
                )

    def batch_observe(self, batch_obs, batch_reward,
                      batch_done, batch_reset):
        if self.recurrent:
            # Reset recurrent states when episodes end
            self.test_recurrent_states =\
                _batch_reset_recurrent_states_when_episodes_end(
                    model=self.model,
                    batch_done=batch_done,
                    batch_reset=batch_reset,
                    recurrent_states=self.test_recurrent_states,
                )

    def stop_episode_and_train(self, state, reward, done=False):
        """Observe a terminal state and a reward.

        This function must be called once when an episode terminates.
        """

        assert self.last_state is not None
        assert self.last_action is not None

        # Add a transition to the replay buffer
        transition = {
            'state': self.last_state,
            'action': self.last_action,
            'reward': reward,
            'next_state': state,
            'next_action': self.last_action,
            'is_state_terminal': done,
        }
        if self.recurrent:
            transition['recurrent_state'] =\
                self.model.get_recurrent_state_at(
                    self.train_prev_recurrent_states, 0, unwrap_variable=True)
            self.train_prev_recurrent_states = None
            transition['next_recurrent_state'] =\
                self.model.get_recurrent_state_at(
                    self.train_recurrent_states, 0, unwrap_variable=True)
        self.replay_buffer.append(**transition)

        self.last_state = None
        self.last_action = None
        if self.recurrent:
            self.train_recurrent_states = None
        self.replay_buffer.stop_current_episode()

<<<<<<< HEAD
    def _poll_pipe(self, pipe, shared_model):
        while pipe.poll():
            i, cmd, data = pipe.recv()
            self.logger.debug(
                'Learner thread received a message from actoor %s: %s %s',
                i, cmd, data)
            if cmd == 'get_statistics':
                pipe.send(self.get_statistics())
            elif cmd == 'load':
                self.load(data)
                pipe.send(None)
            elif cmd == 'save':
                self.save(data)
                pipe.send(None)
            else:
                raise RuntimeError(
                    'Unknown command from actor: {}'.format(cmd))

    def _poll_queue(self, queue):
        while not queue.empty():
            i, cmd, data = queue.get()
            if cmd == 'transition':
                self.replay_buffer.append(**data, env_id=i)
                self.t += 1
            elif cmd == 'stop_episode':
                assert data is None
                self.replay_buffer.stop_current_episode(env_id=i)
            else:
                raise RuntimeError(
                    'Unknown command from actor: {}'.format(cmd))

    def _learner_loop(self, shared_model, queues, pipes, stop_event):
        # To stop this loop, call stop_event.set()
        while not stop_event.wait(0):
            # Poll actors for messages
            for pipe in pipes:
                self._poll_pipe(pipe, shared_model)
            # Poll actors for transitions
            for queue in queues:
                self._poll_queue(queue)
            # Update model if possible
            if self.replay_updater.update_if_necessary(self.t):
                copy_param(source_link=self.model, target_link=shared_model)
                # To keep the ratio of target updates to model updates,
                # here we calculate back the effective current timestep from
                # update_interval and number of updates so far.
                effective_timestep = (
                    self.optimizer.t * self.replay_updater.update_interval)
                if effective_timestep % self.target_update_interval == 0:
                    self.sync_target_network()
            time.sleep(1e-6)

    def setup_actor_learner_training(self, n_actors):
        # Make a copy on shared memory and share among actors and a learner
        shared_model = copy.deepcopy(self.model).to_cpu()
        shared_arrays = chainerrl.misc.async_.extract_params_as_shared_arrays(
            shared_model)

        # Queues are used for actors to send transitions to a learner
        queues = [mp.Queue() for _ in range(n_actors)]

        # Pipes are used for infrequent communication
        learner_pipes, actor_pipes = list(zip(*[
            mp.Pipe() for _ in range(n_actors)]))

        def make_actor(i):
            chainerrl.misc.async_.set_shared_params(
                shared_model, shared_arrays)
            return chainerrl.agents.StateQFunctionActor(
                queue=queues[i],
                pipe=actor_pipes[i],
                model=shared_model,
                explorer=self.explorer,
                phi=self.phi,
                batch_states=self.batch_states,
                logger=self.logger,
            )

        stop_event = threading.Event()

        learner = threading.Thread(
            target=self._learner_loop,
            kwargs=dict(
                shared_model=shared_model,
                queues=queues,
                pipes=learner_pipes,
                stop_event=stop_event,
            )
        )
        return make_actor, learner, stop_event
=======
    def stop_episode(self):
        if self.recurrent:
            self.test_recurrent_states = None
>>>>>>> 6dc49e95

    def get_statistics(self):
        return [
            ('average_q', self.average_q),
            ('average_loss', self.average_loss),
            ('n_updates', self.optimizer.t),
        ]<|MERGE_RESOLUTION|>--- conflicted
+++ resolved
@@ -20,12 +20,7 @@
 from chainerrl import agent
 from chainerrl.misc.batch_states import batch_states
 from chainerrl.misc.copy_param import synchronize_parameters
-<<<<<<< HEAD
 from chainerrl.misc.copy_param import copy_param
-from chainerrl.recurrent import Recurrent
-from chainerrl.recurrent import state_reset
-=======
->>>>>>> 6dc49e95
 from chainerrl.replay_buffer import batch_experiences
 from chainerrl.replay_buffer import batch_recurrent_experiences
 from chainerrl.replay_buffer import ReplayUpdater
@@ -501,20 +496,6 @@
             if self.batch_last_obs[i] is not None:
                 assert self.batch_last_action[i] is not None
                 # Add a transition to the replay buffer
-<<<<<<< HEAD
-                self.replay_buffer.append(
-                    state=self.batch_last_obs[i],
-                    action=self.batch_last_action[i],
-                    reward=batch_reward[i],
-                    next_state=batch_obs[i],
-                    next_action=None,
-                    is_state_terminal=batch_done[i],
-                    env_id=i,
-                )
-                if batch_reset[i] or batch_done[i]:
-                    self.batch_last_obs[i] = None
-                    self.replay_buffer.stop_current_episode(env_id=i)
-=======
                 transition = {
                     'state': self.batch_last_obs[i],
                     'action': self.batch_last_action[i],
@@ -532,11 +513,10 @@
                         self.model.get_recurrent_state_at(
                             self.train_recurrent_states,
                             i, unwrap_variable=True)
-                self.replay_buffer.append(**transition)
+                self.replay_buffer.append(**transition, env_id=i)
                 if batch_reset[i] or batch_done[i]:
                     self.batch_last_obs[i] = None
                     self.batch_last_action[i] = None
->>>>>>> 6dc49e95
             self.replay_updater.update_if_necessary(self.t)
 
         if self.recurrent:
@@ -596,7 +576,6 @@
             self.train_recurrent_states = None
         self.replay_buffer.stop_current_episode()
 
-<<<<<<< HEAD
     def _poll_pipe(self, pipe, shared_model):
         while pipe.poll():
             i, cmd, data = pipe.recv()
@@ -687,11 +666,10 @@
             )
         )
         return make_actor, learner, stop_event
-=======
+
     def stop_episode(self):
         if self.recurrent:
             self.test_recurrent_states = None
->>>>>>> 6dc49e95
 
     def get_statistics(self):
         return [
