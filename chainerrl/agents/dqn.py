--- conflicted
+++ resolved
@@ -489,7 +489,6 @@
             if self.batch_last_obs[i] is not None:
                 assert self.batch_last_action[i] is not None
                 # Add a transition to the replay buffer
-<<<<<<< HEAD
                 transition = {
                     'state': self.batch_last_obs[i],
                     'action': self.batch_last_action[i],
@@ -507,24 +506,11 @@
                         self.model.get_recurrent_state_at(
                             self.train_recurrent_states,
                             i, unwrap_variable=True)
-                self.replay_buffer.append(**transition)
+                self.replay_buffer.append(**transition, env_id=i)
                 if batch_reset[i] or batch_done[i]:
                     self.batch_last_obs[i] = None
                     self.batch_last_action[i] = None
-=======
-                self.replay_buffer.append(
-                    state=self.batch_last_obs[i],
-                    action=self.batch_last_action[i],
-                    reward=batch_reward[i],
-                    next_state=batch_obs[i],
-                    next_action=None,
-                    is_state_terminal=batch_done[i],
-                    env_id=i,
-                )
-                if batch_reset[i] or batch_done[i]:
-                    self.batch_last_obs[i] = None
                     self.replay_buffer.stop_current_episode(env_id=i)
->>>>>>> d8dd47dd
             self.replay_updater.update_if_necessary(self.t)
 
         if self.recurrent:
