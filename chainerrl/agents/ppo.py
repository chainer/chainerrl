--- conflicted
+++ resolved
@@ -53,7 +53,6 @@
             episode, gamma=gamma, lambd=lambd)
 
 
-<<<<<<< HEAD
 def _add_log_prob_and_value_to_episodes_recurrent(
         episodes,
         model,
@@ -108,8 +107,6 @@
         transition['next_v_pred'] = float(next_v)
 
 
-=======
->>>>>>> 6317b026
 def _add_log_prob_and_value_to_episodes(
         episodes,
         model,
@@ -147,7 +144,6 @@
         transition['next_v_pred'] = next_v_pred
 
 
-<<<<<<< HEAD
 def _limit_sequence_length(sequences, max_len):
     assert max_len > 0
     new_sequences = []
@@ -242,8 +238,6 @@
     return list(itertools.chain.from_iterable(episodes))
 
 
-=======
->>>>>>> 6317b026
 class PPO(agent.AttributeSavingMixin, agent.BatchAgent):
     """Proximal Policy Optimization
 
@@ -379,7 +373,6 @@
             maxlen=value_loss_stats_window)
         self.policy_loss_record = collections.deque(
             maxlen=policy_loss_stats_window)
-        self.n_updates = 0
         self.explained_variance = np.nan
 
     def _initialize_batch_variables(self, num_envs):
@@ -395,7 +388,6 @@
                 len(episode) for episode in self.batch_last_episode)))
         if dataset_size >= self.update_interval:
             self._flush_last_episode()
-<<<<<<< HEAD
             if self.recurrent:
                 dataset = _make_dataset_recurrent(
                     episodes=self.memory,
@@ -423,27 +415,6 @@
             self.explained_variance = _compute_explained_variance(
                 list(itertools.chain.from_iterable(self.memory)))
             self.memory = []
-=======
-            dataset = self._make_dataset()
-            assert len(dataset) == dataset_size
-            self._update(dataset)
-            self.memory = []
-
-    def _make_dataset(self):
-
-        _add_log_prob_and_value_to_episodes(
-            episodes=self.memory,
-            model=self.model,
-            phi=self.phi,
-            batch_states=self.batch_states,
-            obs_normalizer=self.obs_normalizer,
-        )
-
-        _add_advantage_and_value_target_to_episodes(
-            self.memory, gamma=self.gamma, lambd=self.lambd)
-
-        return list(itertools.chain.from_iterable(self.memory))
->>>>>>> 6317b026
 
     def _flush_last_episode(self):
         if self.last_episode:
@@ -511,7 +482,6 @@
                 advs=advs,
                 vs_teacher=vs_teacher,
             )
-            self.n_updates += 1
 
     def _update_once_recurrent(
             self, episodes, mean_advs, std_advs):
@@ -851,10 +821,6 @@
             ('average_entropy', _mean_or_nan(self.entropy_record)),
             ('average_value_loss', _mean_or_nan(self.value_loss_record)),
             ('average_policy_loss', _mean_or_nan(self.policy_loss_record)),
-<<<<<<< HEAD
-            ('n_updates', self.n_updates),
+            ('n_updates', self.optimizer.t),
             ('explained_variance', self.explained_variance),
-=======
-            ('n_updates', self.optimizer.t),
->>>>>>> 6317b026
         ]