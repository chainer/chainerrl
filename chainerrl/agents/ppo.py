--- conflicted
+++ resolved
@@ -128,18 +128,6 @@
 
         # Contains episodes used for next update iteration
         self.memory = []
-<<<<<<< HEAD
-=======
-        self.last_episode = []
-
-    def _act(self, state):
-        xp = self.xp
-        with chainer.using_config('train', False), chainer.no_backprop_mode():
-            b_state = self.batch_states([state], xp, self.phi)
-            action_distrib, v = self.model(b_state)
-            action = action_distrib.sample()
-            return cuda.to_cpu(action.array)[0], cuda.to_cpu(v.array)[0]
->>>>>>> 72938bc6
 
         # Contains transitions of the last episode not moved to self.memory yet
         self.last_episode = []
@@ -307,26 +295,10 @@
             ))
         loss_entropy = -F.mean(ent)
 
-<<<<<<< HEAD
-        self.value_loss_record.append(float(loss_value_func.data))
-        self.policy_loss_record.append(float(loss_policy.data))
+        self.value_loss_record.append(float(loss_value_func.array))
+        self.policy_loss_record.append(float(loss_policy.array))
 
         loss = (
-=======
-        # Update stats
-        self.average_loss_policy += (
-            (1 - self.average_loss_decay) *
-            (cuda.to_cpu(loss_policy.array) - self.average_loss_policy))
-        self.average_loss_value_func += (
-            (1 - self.average_loss_decay) *
-            (cuda.to_cpu(loss_value_func.array)
-                - self.average_loss_value_func))
-        self.average_loss_entropy += (
-            (1 - self.average_loss_decay) *
-            (cuda.to_cpu(loss_entropy.array) - self.average_loss_entropy))
-
-        return (
->>>>>>> 72938bc6
             loss_policy
             + self.value_func_coef * loss_value_func
             + self.entropy_coef * loss_entropy
