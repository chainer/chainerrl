--- conflicted
+++ resolved
@@ -388,7 +388,6 @@
                 len(episode) for episode in self.batch_last_episode)))
         if dataset_size >= self.update_interval:
             self._flush_last_episode()
-<<<<<<< HEAD
             if self.recurrent:
                 dataset = _make_dataset_recurrent(
                     episodes=self.memory,
@@ -399,44 +398,6 @@
                     gamma=self.gamma,
                     lambd=self.lambd,
                     max_recurrent_sequence_len=self.max_recurrent_sequence_len,
-=======
-            dataset = self._make_dataset()
-            assert len(dataset) == dataset_size
-            self._update(dataset)
-            self.memory = []
-
-    def _make_dataset(self):
-        dataset = list(itertools.chain.from_iterable(self.memory))
-        xp = self.model.xp
-
-        # Compute v_pred and next_v_pred
-        states = self.batch_states([b['state'] for b in dataset], xp, self.phi)
-        next_states = self.batch_states([b['next_state']
-                                         for b in dataset], xp, self.phi)
-        if self.obs_normalizer:
-            states = self.obs_normalizer(states, update=False)
-            next_states = self.obs_normalizer(next_states, update=False)
-        with chainer.using_config('train', False), chainer.no_backprop_mode():
-            _, vs_pred = self.model(states)
-            vs_pred = chainer.cuda.to_cpu(vs_pred.array.ravel())
-            _, next_vs_pred = self.model(next_states)
-            next_vs_pred = chainer.cuda.to_cpu(next_vs_pred.array.ravel())
-        for transition, v_pred, next_v_pred in zip(dataset,
-                                                   vs_pred,
-                                                   next_vs_pred):
-            transition['v_pred'] = v_pred
-            transition['next_v_pred'] = next_v_pred
-
-        # Compute adv and v_teacher
-        for episode in self.memory:
-            adv = 0.0
-            for transition in reversed(episode):
-                td_err = (
-                    transition['reward']
-                    + (self.gamma * transition['nonterminal']
-                       * transition['next_v_pred'])
-                    - transition['v_pred']
->>>>>>> a41b4058
                 )
                 self._update_recurrent(dataset)
             else:
@@ -670,7 +631,6 @@
 
         # action_distrib will be recomputed when computing gradients
         with chainer.using_config('train', False), chainer.no_backprop_mode():
-<<<<<<< HEAD
             if self.recurrent:
                 assert self.train_prev_recurrent_states is None
                 self.train_prev_recurrent_states = self.train_recurrent_states
@@ -678,15 +638,9 @@
                     self.model(b_state, self.train_prev_recurrent_states)
             else:
                 action_distrib, value = self.model(b_state)
-            action = chainer.cuda.to_cpu(action_distrib.sample().data)[0]
-            self.entropy_record.append(float(action_distrib.entropy.data))
-            self.value_record.append(float(value.data))
-=======
-            action_distrib, value = self.model(b_state)
             action = chainer.cuda.to_cpu(action_distrib.sample().array)[0]
             self.entropy_record.append(float(action_distrib.entropy.array))
             self.value_record.append(float(value.array))
->>>>>>> a41b4058
 
         self.last_state = obs
         self.last_action = action
@@ -701,7 +655,6 @@
             b_state = self.obs_normalizer(b_state, update=False)
 
         with chainer.using_config('train', False), chainer.no_backprop_mode():
-<<<<<<< HEAD
             if self.recurrent:
                 (action_distrib, _), self.test_recurrent_states =\
                     self.model(b_state, self.test_recurrent_states)
@@ -713,10 +666,6 @@
             else:
                 action = chainer.cuda.to_cpu(
                     action_distrib.sample().array)[0]
-=======
-            action_distrib, _ = self.model(b_state)
-            action = chainer.cuda.to_cpu(action_distrib.sample().array)[0]
->>>>>>> a41b4058
 
         return action
 
@@ -759,7 +708,6 @@
             b_state = self.obs_normalizer(b_state, update=False)
 
         with chainer.using_config('train', False), chainer.no_backprop_mode():
-<<<<<<< HEAD
             if self.recurrent:
                 (action_distrib, _), self.test_recurrent_states = self.model(
                     b_state, self.test_recurrent_states)
@@ -770,10 +718,6 @@
                     action_distrib.most_probable.array)
             else:
                 action = chainer.cuda.to_cpu(action_distrib.sample().array)
-=======
-            action_distrib, _ = self.model(b_state)
-            action = chainer.cuda.to_cpu(action_distrib.sample().array)
->>>>>>> a41b4058
 
         return action
 
@@ -793,7 +737,6 @@
 
         # action_distrib will be recomputed when computing gradients
         with chainer.using_config('train', False), chainer.no_backprop_mode():
-<<<<<<< HEAD
             if self.recurrent:
                 assert self.train_prev_recurrent_states is None
                 self.train_prev_recurrent_states = self.train_recurrent_states
@@ -801,11 +744,7 @@
                     self.model(b_state, self.train_prev_recurrent_states)
             else:
                 action_distrib, batch_value = self.model(b_state)
-            batch_action = chainer.cuda.to_cpu(action_distrib.sample().data)
-=======
-            action_distrib, batch_value = self.model(b_state)
             batch_action = chainer.cuda.to_cpu(action_distrib.sample().array)
->>>>>>> a41b4058
             self.entropy_record.extend(
                 chainer.cuda.to_cpu(action_distrib.entropy.array))
             self.value_record.extend(chainer.cuda.to_cpu((batch_value.array)))
