--- conflicted
+++ resolved
@@ -195,23 +195,17 @@
 
         self.policy = policy
         self.vf = vf
-<<<<<<< HEAD
-=======
         assert policy.xp is vf.xp, 'policy and vf must be on the same device'
->>>>>>> 038519ec
         if recurrent:
             self.model = chainerrl.links.StatelessRecurrentBranched(policy, vf)
         else:
             self.model = chainerrl.links.Branched(policy, vf)
-<<<<<<< HEAD
-=======
         if policy.xp is not np:
             if hasattr(policy, 'device'):
                 # Link.device is available only from chainer v6
                 self.model.to_device(policy.device)
             else:
                 self.model.to_gpu(device=policy._device_id)
->>>>>>> 038519ec
         self.vf_optimizer = vf_optimizer
         self.obs_normalizer = obs_normalizer
         self.gamma = gamma
@@ -481,14 +475,11 @@
             [transition['adv'] for transition in flat_transitions],
             dtype=np.float32)
 
-<<<<<<< HEAD
-=======
         if self.standardize_advantages:
             mean_advs = xp.mean(flat_advs)
             std_advs = xp.std(flat_advs)
             flat_advs = (flat_advs - mean_advs) / (std_advs + 1e-8)
 
->>>>>>> 038519ec
         with chainer.using_config('train', False),\
                 chainer.no_backprop_mode():
             policy_rs = self.policy.concatenate_recurrent_states(
@@ -497,14 +488,6 @@
         flat_distribs, _ = self.policy.n_step_forward(
             seqs_states, recurrent_state=policy_rs, output_mode='concat')
 
-<<<<<<< HEAD
-        if self.standardize_advantages:
-            mean_advs = xp.mean(flat_advs)
-            std_advs = xp.std(flat_advs)
-            flat_advs = (flat_advs - mean_advs) / (std_advs + 1e-8)
-
-=======
->>>>>>> 038519ec
         log_prob_old = xp.array(
             [transition['log_prob'] for transition in flat_transitions],
             dtype=np.float32)
@@ -605,16 +588,6 @@
                     seqs_states, recurrent_state=policy_rs,
                     output_mode='concat')
                 return distrib
-<<<<<<< HEAD
-
-            flat_transitions = list(itertools.chain.from_iterable(dataset))
-            actions = xp.array(
-                [transition['action'] for transition in flat_transitions])
-            log_prob_old = xp.array(
-                [transition['log_prob'] for transition in flat_transitions],
-                dtype=np.float32)
-=======
->>>>>>> 038519ec
         else:
             states = self.batch_states(
                 [transition['state'] for transition in dataset], xp, self.phi)
@@ -624,13 +597,6 @@
             def evaluate_current_policy():
                 return self.policy(states)
 
-<<<<<<< HEAD
-            actions = xp.array(
-                [transition['action'] for transition in dataset])
-            log_prob_old = xp.array(
-                [transition['log_prob'] for transition in dataset],
-                dtype=np.float32)
-=======
         flat_transitions = (list(itertools.chain.from_iterable(dataset))
                             if self.recurrent else dataset)
         actions = xp.array(
@@ -638,7 +604,6 @@
         log_prob_old = xp.array(
             [transition['log_prob'] for transition in flat_transitions],
             dtype=np.float32)
->>>>>>> 038519ec
 
         for i in range(self.line_search_max_backtrack + 1):
             self.logger.info(
