--- conflicted
+++ resolved
@@ -124,29 +124,11 @@
         """
         raise NotImplementedError()
 
-<<<<<<< HEAD
-    @abstractmethod
-    def split(self, indices_or_sections):
-        """Split into multiple distributions along the batch axis.
-
-        Args:
-            indices_or_sections (int or 1-D array): If this argument is an
-            integer, N, the distribution will be divided into N equal-sized
-            distributions along axis. If it is a 1-D array of sorted integers,
-            it indicates the positions where the distributions is split.
-
-        Returns:
-            tuple: Tuple of distributions.
-        """
-        raise NotImplementedError()
-
     @property
     def mode(self):
         """Alias of `most_probable`."""
         return self.most_probable
 
-=======
->>>>>>> 8677cc7c
 
 class CategoricalDistribution(Distribution):
     """Distribution of categorical data."""
@@ -240,20 +222,12 @@
         return SoftmaxDistribution(self.logits[i],
                                    beta=self.beta, min_prob=self.min_prob)
 
-<<<<<<< HEAD
-    def split(self, indices_or_sections):
-        split_logits = F.split_axis(self.logits, indices_or_sections, axis=0)
-        return tuple(SoftmaxDistribution(logits, beta=self.beta,
-                                         min_prob=self.min_prob)
-                     for logits in split_logits)
 
 @chainer.distribution.register_kl(
     SoftmaxDistribution, SoftmaxDistribution)
 def _kl_softmax_softmax(dist1, dist2):
     return dist1.kl(dist2)
 
-=======
->>>>>>> 8677cc7c
 
 class MellowmaxDistribution(CategoricalDistribution):
     """Maximum entropy mellowmax distribution.
@@ -294,19 +268,12 @@
     def __getitem__(self, i):
         return MellowmaxDistribution(self.values[i], omega=self.omega)
 
-<<<<<<< HEAD
-    def split(self, indices_or_sections):
-        split_values = F.split_axis(self.values, indices_or_sections, axis=0)
-        return tuple(MellowmaxDistribution(values, omega=self.omega)
-                     for values in split_values)
 
 @chainer.distribution.register_kl(
     MellowmaxDistribution, MellowmaxDistribution)
 def _kl_mellowmax_mellowmax(dist1, dist2):
     return dist1.kl(dist2)
 
-=======
->>>>>>> 8677cc7c
 
 def clip_actions(actions, min_action, max_action):
     min_actions = F.broadcast_to(min_action, actions.shape)
@@ -370,20 +337,12 @@
     def __getitem__(self, i):
         return GaussianDistribution(self.mean[i], self.var[i])
 
-<<<<<<< HEAD
-    def split(self, indices_or_sections):
-        split_mean = F.split_axis(self.mean, indices_or_sections, axis=0)
-        split_var = F.split_axis(self.var, indices_or_sections, axis=0)
-        return tuple(GaussianDistribution(mean, var)
-                     for mean, var in zip(split_mean, split_var))
 
 @chainer.distribution.register_kl(
     GaussianDistribution, GaussianDistribution)
 def _kl_gaussian_gaussian(dist1, dist2):
     return dist1.kl(dist2)
 
-=======
->>>>>>> 8677cc7c
 
 class ContinuousDeterministicDistribution(Distribution):
     """Continous deterministic distribution.
