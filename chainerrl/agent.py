--- conflicted
+++ resolved
@@ -112,16 +112,10 @@
         """Save internal states."""
         makedirs(dirname, exist_ok=True)
         for attr in self.saved_attributes:
-<<<<<<< HEAD
+            assert hasattr(self, attr)
             attr_value = getattr(self, attr)
             if attr_value is None:
                 continue
-            serializers.save_npz(
-                os.path.join(dirname, '{}.npz'.format(attr)),
-                attr_value)
-=======
-            assert hasattr(self, attr)
-            attr_value = getattr(self, attr)
             if isinstance(attr_value, AttributeSavingMixin):
                 assert attr_value is not self, "Avoid an infinite loop"
                 attr_value.save(os.path.join(dirname, attr))
@@ -129,26 +123,14 @@
                 serializers.save_npz(
                     os.path.join(dirname, '{}.npz'.format(attr)),
                     getattr(self, attr))
->>>>>>> 8c75525b
 
     def load(self, dirname):
         """Load internal states."""
         for attr in self.saved_attributes:
-<<<<<<< HEAD
-            """Fix Chainer Issue #2772
-
-            In Chainer v2, a (stateful) optimizer cannot be loaded from
-            an npz saved before the first update.
-            """
+            assert hasattr(self, attr)
             attr_value = getattr(self, attr)
             if attr_value is None:
                 continue
-            load_npz_no_strict(
-                os.path.join(dirname, '{}.npz'.format(attr)),
-                attr_value)
-=======
-            assert hasattr(self, attr)
-            attr_value = getattr(self, attr)
             if isinstance(attr_value, AttributeSavingMixin):
                 assert attr_value is not self, "Avoid an infinite loop"
                 attr_value.load(os.path.join(dirname, attr))
@@ -161,7 +143,6 @@
                 load_npz_no_strict(
                     os.path.join(dirname, '{}.npz'.format(attr)),
                     getattr(self, attr))
->>>>>>> 8c75525b
 
 
 class AsyncAgent(with_metaclass(ABCMeta, Agent)):
