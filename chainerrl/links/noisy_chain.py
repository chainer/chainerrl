--- conflicted
+++ resolved
@@ -7,13 +7,7 @@
 from chainer.links import Linear
 
 from chainerrl.links.noisy_linear import FactorizedNoisyLinear
-<<<<<<< HEAD
-from chainerrl.links.noisy_linear2 import FactorizedNoisyLinear2
-from logging import getLogger
-from chainerrl import links
-=======
 from chainerrl.links.sequence import Sequence
->>>>>>> e9f0b4fc
 
 try:
     # For Python 3.5 and later
@@ -87,13 +81,6 @@
                 children[i] = new_child
                 children[i].name = str(i)
 
-<<<<<<< HEAD
-                if isinstance(link, links.Sequence):
-                    seq_i = link.layers.index(child)
-                    link.layers[seq_i] = new_child
-                    link.argnames[seq_i] = set(signature(new_child).parameters)
-=======
                 if isinstance(link, Sequence):
                     # assumes i-th layer corresponds with i-th child
-                    link.layers[i] = new_child
->>>>>>> e9f0b4fc
+                    link.layers[i] = new_child