"""Noisy Networks

See http://arxiv.org/abs/1706.10295
"""

import chainer
from chainer.links import Linear

from chainerrl.links.noisy_linear import FactorizedNoisyLinear
from chainerrl.links.sequence import Sequence


def to_factorized_noisy(link, *args, **kwargs):
    """Add noisiness to components of given link

    Currently this function supports L.Linear (with and without bias)
    """

    def func_to_factorized_noisy(link):
        if isinstance(link, Linear):
            return FactorizedNoisyLinear(link, *args, **kwargs)
        else:
            return link

    _map_links(func_to_factorized_noisy, link)


def _map_links(func, link):
    if isinstance(link, chainer.Chain):
        children_names = link._children.copy()
        for name in children_names:
            child = getattr(link, name)
            new_child = func(child)
            if new_child is child:
                _map_links(func, child)
            else:
                delattr(link, name)
                with link.init_scope():
                    setattr(link, name, new_child)
    elif isinstance(link, chainer.ChainList):
        children = link._children
        for i in range(len(children)):
            child = children[i]
            new_child = func(child)
            if new_child is child:
                _map_links(func, child)
            else:
                # mimic ChainList.add_link
                children[i] = new_child
                children[i].name = str(i)

                if isinstance(link, Sequence):
<<<<<<< HEAD
                    # assumes i-th layer corresponds with i-th child
                    index = link.linkidx_to_layer[i]
                    link.layers[index] = new_child
=======
                    _replace_unique_item(link.layers, child, new_child)
                # Check chainer.Sequential if it exists.
                sequential_class = getattr(chainer, 'Sequential', ())
                if isinstance(link, sequential_class):
                    _replace_unique_item(link._layers, child, new_child)


def _replace_unique_item(xs, old, new):
    indices = [i for i, x in enumerate(xs) if x is old]
    assert len(indices) == 1
    xs[indices[0]] = new
>>>>>>> 265b9bfb
<|MERGE_RESOLUTION|>--- conflicted
+++ resolved
@@ -50,11 +50,6 @@
                 children[i].name = str(i)
 
                 if isinstance(link, Sequence):
-<<<<<<< HEAD
-                    # assumes i-th layer corresponds with i-th child
-                    index = link.linkidx_to_layer[i]
-                    link.layers[index] = new_child
-=======
                     _replace_unique_item(link.layers, child, new_child)
                 # Check chainer.Sequential if it exists.
                 sequential_class = getattr(chainer, 'Sequential', ())
@@ -65,5 +60,4 @@
 def _replace_unique_item(xs, old, new):
     indices = [i for i, x in enumerate(xs) if x is old]
     assert len(indices) == 1
-    xs[indices[0]] = new
->>>>>>> 265b9bfb
+    xs[indices[0]] = new