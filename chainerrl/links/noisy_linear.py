import chainer
import chainer.functions as F
<<<<<<< HEAD
from chainer.initializers import Constant, Uniform
=======
>>>>>>> e9f0b4fc
from chainer.initializers import LeCunUniform
import chainer.links as L
import numpy

from chainerrl.initializers import VarianceScalingConstant

from chainer import initializer
class VarianceScalingUniform(initializer.Initializer):
    def __init__(self, scale=1.0, dtype=None):
        super(VarianceScalingUniform, self).__init__(dtype)
        self.scale = scale

    def __call__(self, array):
        if self.dtype is not None:
            assert array.dtype == self.dtype

        if len(array.shape) == 1:
            Uniform(self.scale / numpy.sqrt(array.shape[0]))(array)
        else:
            fan_in, _ = initializer.get_fans(array.shape)
            Uniform(self.scale / numpy.sqrt(fan_in))(array)

PARA = False

class FactorizedNoisyLinear(chainer.Chain):
    """Linear layer in Factorized Noisy Network

    Args:
        mu_link (L.Linear): Linear link that computes mean of output.
        sigma_scale (float): The hyperparameter sigma_0 in the original paper.
            Scaling factor of the initial weights of noise-scaling parameters.
    """

    def __init__(self, mu_link, sigma_scale=0.4, constant=-1, prev=False, noise_coef=1,
        init_method='/out'):
        super(FactorizedNoisyLinear, self).__init__()
        self.out_size = mu_link.out_size
        self.nobias = not ('/b' in [name for name, _ in mu_link.namedparams()])
        self.entropy = 0
        self.off = False
        self.noise_coef = noise_coef

        W_data = mu_link.W.array
        in_size = None if W_data is None else W_data.shape[1]
        device_id = mu_link._device_id

        self.device_id = mu_link._device_id

        with self.init_scope():
            self.mu = L.Linear(in_size, self.out_size, self.nobias,
                               initialW=LeCunUniform(1 / numpy.sqrt(3)))

            self.sigma = L.Linear(in_size, self.out_size, self.nobias,
                                  initialW=VarianceScalingConstant(
                                      sigma_scale),
                                  initial_bias=VarianceScalingConstant(
                                      sigma_scale))
<<<<<<< HEAD

        if self.device_id is not None:
            self.to_gpu(self.device_id)

        self.constant = constant

        self.reset_noise()
=======

        if device_id is not None:
            self.to_gpu(device_id)
>>>>>>> e9f0b4fc

    def _eps(self, shape, dtype):
        xp = self.xp
        r = xp.random.standard_normal(shape).astype(dtype)

        # apply the function f
        return xp.copysign(xp.sqrt(xp.abs(r)), r)

<<<<<<< HEAD
    def reset_noise(self):
        dtype = self.sigma.W.dtype
        out_size, in_size = self.sigma.W.shape

        if PARA:
            self.eps_x = self._eps(in_size, dtype)
            self.eps_y = self._eps(out_size, dtype)

    def __call__(self, x, noise=False, act=False, target=False):
        if self.mu.W.data is None:
            self.mu.W.initialize((self.out_size, numpy.prod(x.shape[1:])))
        if self.mu.b.data is None:
            self.mu.b.initialize((self.out_size,))
        if self.sigma.W.data is None:
=======
    def __call__(self, x):
        if self.mu.W.array is None:
            self.mu.W.initialize((self.out_size, numpy.prod(x.shape[1:])))
        if self.sigma.W.array is None:
>>>>>>> e9f0b4fc
            self.sigma.W.initialize((self.out_size, numpy.prod(x.shape[1:])))

        if not PARA:
            noise = True
            dtype = self.sigma.W.dtype
            out_size, in_size = self.sigma.W.shape
            self.eps_x = self._eps(in_size, dtype)
            self.eps_y = self._eps(out_size, dtype)

        if noise and not act and not target:
            if PARA:
                W = self.mu.W + self.xp.outer(self.eps_y, self.eps_x) * self.noise_coef
            else:
                W = self.mu.W + self.sigma.W * self.xp.outer(self.eps_y, self.eps_x)# * self.noise_coef
        else:
            W = self.mu.W

        if self.nobias:
            # gaussian entropy: 0.5 * log(2*pi*e*(sigma**2))
            self.entropy = F.sum(F.log(self.sigma.W**2+1e-5))
            return F.linear(x, W)
        else:
            self.entropy = F.sum(F.log(self.sigma.W**2+1e-5)) + F.sum(F.log(self.sigma.b**2+1e-5))
            if noise and not act and not target:
                if PARA:
                    b = self.mu.b + self.eps_y * self.noise_coef
                else:
                    b = self.mu.b + self.sigma.b * self.eps_y# * self.noise_coef
            else:
                b = self.mu.b
            return F.linear(x, W, b)<|MERGE_RESOLUTION|>--- conflicted
+++ resolved
@@ -1,9 +1,6 @@
 import chainer
 import chainer.functions as F
-<<<<<<< HEAD
 from chainer.initializers import Constant, Uniform
-=======
->>>>>>> e9f0b4fc
 from chainer.initializers import LeCunUniform
 import chainer.links as L
 import numpy
@@ -61,7 +58,6 @@
                                       sigma_scale),
                                   initial_bias=VarianceScalingConstant(
                                       sigma_scale))
-<<<<<<< HEAD
 
         if self.device_id is not None:
             self.to_gpu(self.device_id)
@@ -69,11 +65,6 @@
         self.constant = constant
 
         self.reset_noise()
-=======
-
-        if device_id is not None:
-            self.to_gpu(device_id)
->>>>>>> e9f0b4fc
 
     def _eps(self, shape, dtype):
         xp = self.xp
@@ -82,7 +73,6 @@
         # apply the function f
         return xp.copysign(xp.sqrt(xp.abs(r)), r)
 
-<<<<<<< HEAD
     def reset_noise(self):
         dtype = self.sigma.W.dtype
         out_size, in_size = self.sigma.W.shape
@@ -97,12 +87,6 @@
         if self.mu.b.data is None:
             self.mu.b.initialize((self.out_size,))
         if self.sigma.W.data is None:
-=======
-    def __call__(self, x):
-        if self.mu.W.array is None:
-            self.mu.W.initialize((self.out_size, numpy.prod(x.shape[1:])))
-        if self.sigma.W.array is None:
->>>>>>> e9f0b4fc
             self.sigma.W.initialize((self.out_size, numpy.prod(x.shape[1:])))
 
         if not PARA:
