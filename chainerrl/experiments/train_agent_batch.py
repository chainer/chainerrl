--- conflicted
+++ resolved
@@ -29,11 +29,7 @@
         steps (int): Number of total time steps for training.
         eval_interval (int): Interval of evaluation.
         outdir (str): Path to the directory to output things.
-<<<<<<< HEAD
-        checkpoint_freq (int): frequency with which to store networks
-=======
         checkpoint_freq (int): frequency at which agents are stored.
->>>>>>> 71e04ee7
         log_interval (int): Interval of logging.
         max_episode_len (int): Maximum episode length.
         step_offset (int): Time step from which training starts.
@@ -98,15 +94,9 @@
 
             for _ in range(num_envs):
                 t += 1
-<<<<<<< HEAD
-                if checkpoint_freq:
-                    if t % checkpoint_freq == 0:
-                        save_agent(agent, t, outdir, logger, suffix='_checkpoint')
-=======
                 if checkpoint_freq and t % checkpoint_freq == 0:
                     save_agent(agent, t, outdir, logger,
                                suffix='_checkpoint')
->>>>>>> 71e04ee7
 
                 for hook in step_hooks:
                     hook(env, agent, t)
