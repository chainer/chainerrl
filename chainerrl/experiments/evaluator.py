--- conflicted
+++ resolved
@@ -60,7 +60,6 @@
         acts = []
 
         while not (done or t == max_episode_len):
-<<<<<<< HEAD
             def greedy_action_func():
                 return agent.act(obs)
             if explorer is not None:
@@ -70,9 +69,6 @@
 
             acts.append(a)
 
-=======
-            a = agent.act(obs)
->>>>>>> e9f0b4fc
             obs, r, done, info = env.step(a)
             test_r += r
             t += 1
