from abc import ABCMeta
from abc import abstractmethod


<<<<<<< HEAD
class StateQFunction(object, metaclass=ABCMeta):
=======
class StateQFunction(with_metaclass(ABCMeta, object)):
    """Abstract Q-function with state input."""
>>>>>>> ea98ae98

    @abstractmethod
    def __call__(self, x):
        """Evaluates Q-function

        Args:
            x (ndarray): state input

        Returns:
            An instance of ActionValue that allows to calculate the Q-values
            for state x and every possible action
        """
        raise NotImplementedError()


<<<<<<< HEAD
class StateActionQFunction(object, metaclass=ABCMeta):
=======
class StateActionQFunction(with_metaclass(ABCMeta, object)):
    """Abstract Q-function with state and action input."""
>>>>>>> ea98ae98

    @abstractmethod
    def __call__(self, x, a):
        """Evaluates Q-function

        Args:
            x (ndarray): state input
            a (ndarray): action input

        Returns:
            Q-value for state x and action a
        """
        raise NotImplementedError()<|MERGE_RESOLUTION|>--- conflicted
+++ resolved
@@ -2,12 +2,8 @@
 from abc import abstractmethod
 
 
-<<<<<<< HEAD
 class StateQFunction(object, metaclass=ABCMeta):
-=======
-class StateQFunction(with_metaclass(ABCMeta, object)):
     """Abstract Q-function with state input."""
->>>>>>> ea98ae98
 
     @abstractmethod
     def __call__(self, x):
@@ -23,12 +19,8 @@
         raise NotImplementedError()
 
 
-<<<<<<< HEAD
 class StateActionQFunction(object, metaclass=ABCMeta):
-=======
-class StateActionQFunction(with_metaclass(ABCMeta, object)):
     """Abstract Q-function with state and action input."""
->>>>>>> ea98ae98
 
     @abstractmethod
     def __call__(self, x, a):
