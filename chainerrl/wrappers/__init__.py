from chainerrl.wrappers.cast_observation import CastObservation  # NOQA
from chainerrl.wrappers.cast_observation import CastObservationToFloat32  # NOQA

from chainerrl.wrappers.continuing_time_limit import ContinuingTimeLimit  # NOQA

<<<<<<< HEAD
from chainerrl.wrappers.normalize_action_space import NormalizeActionSpace  # NOQA
=======
from chainerrl.wrappers.monitor import Monitor  # NOQA
>>>>>>> 0b091728

from chainerrl.wrappers.randomize_action import RandomizeAction  # NOQA

from chainerrl.wrappers.render import Render  # NOQA

from chainerrl.wrappers.scale_reward import ScaleReward  # NOQA

from chainerrl.wrappers.vector_frame_stack import VectorFrameStack  # NOQA<|MERGE_RESOLUTION|>--- conflicted
+++ resolved
@@ -3,11 +3,9 @@
 
 from chainerrl.wrappers.continuing_time_limit import ContinuingTimeLimit  # NOQA
 
-<<<<<<< HEAD
+from chainerrl.wrappers.monitor import Monitor  # NOQA
+
 from chainerrl.wrappers.normalize_action_space import NormalizeActionSpace  # NOQA
-=======
-from chainerrl.wrappers.monitor import Monitor  # NOQA
->>>>>>> 0b091728
 
 from chainerrl.wrappers.randomize_action import RandomizeAction  # NOQA
 
