from abc import ABCMeta
from abc import abstractmethod
from abc import abstractproperty
<<<<<<< HEAD
import collections
=======
>>>>>>> 499b7982
import itertools

import numpy as np

from chainerrl.misc.batch_states import batch_states


class AbstractReplayBuffer(object, metaclass=ABCMeta):
    """Defines a common interface of replay buffer.

    You can append transitions to the replay buffer and later sample from it.
    Replay buffers are typically used in experience replay.
    """

    @abstractmethod
    def append(self, state, action, reward, next_state=None, next_action=None,
               is_state_terminal=False, env_id=0, **kwargs):
        """Append a transition to this replay buffer.

        Args:
            state: s_t
            action: a_t
            reward: r_t
            next_state: s_{t+1} (can be None if terminal)
            next_action: a_{t+1} (can be None for off-policy algorithms)
            is_state_terminal (bool)
            env_id (object): Object that is unique to each env. It indicates
                which env a given transition came from in multi-env training.
            **kwargs: Any other information to store.
        """
        raise NotImplementedError

    @abstractmethod
    def sample(self, n):
        """Sample n unique transitions from this replay buffer.

        Args:
            n (int): Number of transitions to sample.
        Returns:
            Sequence of n sampled transitions.
        """
        raise NotImplementedError

    @abstractmethod
    def __len__(self):
        """Return the number of transitions in the buffer.

        Returns:
            Number of transitions in the buffer.
        """
        raise NotImplementedError

    @abstractmethod
    def save(self, filename):
        """Save the content of the buffer to a file.

        Args:
            filename (str): Path to a file.
        """
        raise NotImplementedError

    @abstractmethod
    def load(self, filename):
        """Load the content of the buffer from a file.

        Args:
            filename (str): Path to a file.
        """
        raise NotImplementedError


class AbstractEpisodicReplayBuffer(AbstractReplayBuffer):
    """Defines a common interface of episodic replay buffer.

    Episodic replay buffers allows you to append and sample episodes.
    """

    @abstractmethod
    def sample_episodes(self, n_episodes, max_len=None):
        """Sample n unique (sub)episodes from this replay buffer.

        Args:
            n (int): Number of episodes to sample.
            max_len (int or None): Maximum length of sampled episodes. If it is
                smaller than the length of some episode, the subsequence of the
                episode is sampled instead. If None, full episodes are always
                returned.
        Returns:
            Sequence of n sampled episodes, each of which is a sequence of
            transitions.
        """
        raise NotImplementedError

    @abstractproperty
    def n_episodes(self):
        """Returns the number of episodes in the buffer.

        Returns:
            Number of episodes in the buffer.
        """
        raise NotImplementedError

    @abstractmethod
    def stop_current_episode(self, env_id=0):
        """Notify the buffer that the current episode is interrupted.

        You may want to interrupt the current episode and start a new one
        before observing a terminal state. This is typical in continuing envs.
        In such cases, you need to call this method before appending a new
        transition so that the buffer will treat it as an initial transition of
        a new episode.

        This method should not be called after an episode whose termination is
        already notified by appending a transition with is_state_terminal=True.

        Args:
            env_id (object): Object that is unique to each env. It indicates
                which env's current episode is interrupted in multi-env
                training.
        """
        raise NotImplementedError


def random_subseq(seq, subseq_len):
    if len(seq) <= subseq_len:
        return seq
    else:
        i = np.random.randint(0, len(seq) - subseq_len + 1)
        return seq[i:i + subseq_len]


def batch_experiences(experiences, xp, phi, gamma, batch_states=batch_states):
    """Takes a batch of k experiences each of which contains j

    consecutive transitions and vectorizes them, where j is between 1 and n.

    Args:
        experiences: list of experiences. Each experience is a list
            containing between 1 and n dicts containing
              - state (object): State
              - action (object): Action
              - reward (float): Reward
              - is_state_terminal (bool): True iff next state is terminal
              - next_state (object): Next state
        xp : Numpy compatible matrix library: e.g. Numpy or CuPy.
        phi : Preprocessing function
        gamma: discount factor
        batch_states: function that converts a list to a batch
    Returns:
        dict of batched transitions
    """

    batch_exp = {
        'state': batch_states(
            [elem[0]['state'] for elem in experiences], xp, phi),
        'action': xp.asarray([elem[0]['action'] for elem in experiences]),
        'reward': xp.asarray([sum((gamma ** i) * exp[i]['reward']
                                  for i in range(len(exp)))
                              for exp in experiences],
                             dtype=np.float32),
        'next_state': batch_states(
            [elem[-1]['next_state']
             for elem in experiences], xp, phi),
        'is_state_terminal': xp.asarray(
            [any(transition['is_state_terminal']
                 for transition in exp) for exp in experiences],
            dtype=np.float32),
        'discount': xp.asarray([(gamma ** len(elem))for elem in experiences],
                               dtype=np.float32)}
    if all(elem[-1]['next_action'] is not None for elem in experiences):
        batch_exp['next_action'] = xp.asarray(
            [elem[-1]['next_action'] for elem in experiences])
    return batch_exp


def batch_recurrent_experiences(
        experiences, model, xp, phi, gamma, batch_states=batch_states):
    """Batch experiences for recurrent model updates.

    Args:
        experiences: list of episodes. Each episode is a list
<<<<<<< HEAD
            containing between 1 and n dicts containing.
=======
            containing between 1 and n dicts, each containing:
>>>>>>> 499b7982
              - state (object): State
              - action (object): Action
              - reward (float): Reward
              - is_state_terminal (bool): True iff next state is terminal
              - next_state (object): Next state
        model (chainer.Link): Model that implements StatelessRecurrent.
        xp : Numpy compatible matrix library: e.g. Numpy or CuPy.
        phi : Preprocessing function
        gamma: discount factor
        batch_states: function that converts a list to a batch
    Returns:
        dict of batched transitions
    """
    flat_transitions = list(itertools.chain.from_iterable(experiences))
    batch_exp = {
        'state': [batch_states(
            [transition['state'] for transition in ep], xp, phi)
            for ep in experiences],
        'action': xp.array(
            [transition['action'] for transition in flat_transitions]),
        'reward': xp.array(
            [transition['reward'] for transition in flat_transitions],
            dtype=np.float32),
        'next_state': [batch_states(
            [transition['next_state'] for transition in ep], xp, phi)
            for ep in experiences],
        'is_state_terminal': xp.array(
            [transition['is_state_terminal']
             for transition in flat_transitions],
            dtype=np.float32),
        'discount': xp.full(len(flat_transitions), gamma, dtype=np.float32),
        'recurrent_state': model.concatenate_recurrent_states(
            [ep[0]['recurrent_state'] for ep in experiences]),
        'next_recurrent_state': model.concatenate_recurrent_states(
            [ep[0]['next_recurrent_state'] for ep in experiences]),
    }
<<<<<<< HEAD
    if all(elem[-1]['next_action'] is not None for elem in experiences):
=======
    # Batch next actions only when all the transitions have them
    if all(transition['next_action'] is not None
           for transition in flat_transitions):
>>>>>>> 499b7982
        batch_exp['next_action'] = xp.asarray(
            [transition['next_action'] for transition in flat_transitions])
    return batch_exp


class ReplayUpdater(object):
    """Object that handles update schedule and configurations.

    Args:
        replay_buffer (ReplayBuffer): Replay buffer
        update_func (callable): Callable that accepts one of these:
            (1) a list of transition dicts (if episodic_update=False)
            (2) a list of lists of transition dicts (if episodic_update=True)
        replay_start_size (int): if the replay buffer's size is less than
            replay_start_size, skip update
        batchsize (int): Minibatch size
        update_interval (int): Model update interval in step
        n_times_update (int): Number of repetition of update
        episodic_update (bool): Use full episodes for update if set True
        episodic_update_len (int or None): Subsequences of this length are used
            for update if set int and episodic_update=True
    """

    def __init__(self, replay_buffer, update_func, batchsize, episodic_update,
                 n_times_update, replay_start_size, update_interval,
                 episodic_update_len=None):

        assert batchsize <= replay_start_size
        self.replay_buffer = replay_buffer
        self.update_func = update_func
        self.batchsize = batchsize
        self.episodic_update = episodic_update
        self.episodic_update_len = episodic_update_len
        self.n_times_update = n_times_update
        self.replay_start_size = replay_start_size
        self.update_interval = update_interval

    def update_if_necessary(self, iteration):
        """Update the model if the condition is met.

        Args:
            iteration (int): Timestep.

        Returns:
            bool: True iff the condition was updated this time.
        """
        if len(self.replay_buffer) < self.replay_start_size:
            return False

        if (self.episodic_update
                and self.replay_buffer.n_episodes < self.batchsize):
            return False

        if iteration % self.update_interval != 0:
            return False

        for _ in range(self.n_times_update):
            if self.episodic_update:
                episodes = self.replay_buffer.sample_episodes(
                    self.batchsize, self.episodic_update_len)
                self.update_func(episodes)
            else:
                transitions = self.replay_buffer.sample(self.batchsize)
                self.update_func(transitions)
        return True<|MERGE_RESOLUTION|>--- conflicted
+++ resolved
@@ -1,10 +1,6 @@
 from abc import ABCMeta
 from abc import abstractmethod
 from abc import abstractproperty
-<<<<<<< HEAD
-import collections
-=======
->>>>>>> 499b7982
 import itertools
 
 import numpy as np
@@ -186,11 +182,7 @@
 
     Args:
         experiences: list of episodes. Each episode is a list
-<<<<<<< HEAD
-            containing between 1 and n dicts containing.
-=======
             containing between 1 and n dicts, each containing:
->>>>>>> 499b7982
               - state (object): State
               - action (object): Action
               - reward (float): Reward
@@ -227,13 +219,9 @@
         'next_recurrent_state': model.concatenate_recurrent_states(
             [ep[0]['next_recurrent_state'] for ep in experiences]),
     }
-<<<<<<< HEAD
-    if all(elem[-1]['next_action'] is not None for elem in experiences):
-=======
     # Batch next actions only when all the transitions have them
     if all(transition['next_action'] is not None
            for transition in flat_transitions):
->>>>>>> 499b7982
         batch_exp['next_action'] = xp.asarray(
             [transition['next_action'] for transition in flat_transitions])
     return batch_exp
