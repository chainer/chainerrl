--- conflicted
+++ resolved
@@ -98,14 +98,11 @@
 model=$(find $outdir/gym/ddpg -name "*_finish")
 python examples/gym/train_ddpg_gym.py --demo --load $model --eval-n-runs 1 --env Pendulum-v0 --outdir $outdir/temp --gpu $gpu
 
-<<<<<<< HEAD
 # gym/her (specify non-mujoco env to test without mujoco)
 python examples/gym/train_her_gym.py --steps 100 --replay-start-size 50 --minibatch-size 32 --outdir $outdir/gym/her --env FetchPickAndPlace-v1 --gpu $gpu
 model=$(find $outdir/gym/ddpg -name "*_finish")
 python examples/gym/train_her_gym.py --demo --load $model --eval-n-runs 1 --env FetchPickAndPlace-v1 --outdir $outdir/temp --gpu $gpu
 
-=======
->>>>>>> 144b0f9a
 # gym/ddpg batch (specify non-mujoco env to test without mujoco)
 python examples/gym/train_ddpg_batch_gym.py --steps 100 --replay-start-size 50 --minibatch-size 32 --outdir $outdir/gym/ddpg_batch --env Pendulum-v0 --gpu $gpu
 model=$(find $outdir/gym/ddpg_batch -name "*_finish")
