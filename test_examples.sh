--- conflicted
+++ resolved
@@ -138,14 +138,12 @@
 model=$(find $outdir/grasping/dqn -name "*_finish")
 python examples/grasping/train_dqn_batch_grasping.py --demo --load $model --eval-n-runs 1 --outdir $outdir/temp --gpu $gpu
 
-<<<<<<< HEAD
 # mujoco/ppo (specify non-mujoco env to test without mujoco)
 python examples/mujoco/ppo/train_ppo.py --steps 10 --update-interval 5 --batch-size 5 --epochs 2 --outdir $outdir/mujoco/ppo --env Pendulum-v0 --gpu $gpu
 model=$(find $outdir/mujoco/ppo -name "*_finish")
 python examples/mujoco/ppo/train_ppo.py --demo --load $model --eval-n-runs 1 --env Pendulum-v0 --outdir $outdir/temp --gpu $gpu
-=======
+
 # mujoco/ddpg (specify non-mujoco env to test without mujoco)
 python examples/mujoco/ddpg/train_ddpg.py --env Pendulum-v0 --gpu $gpu --steps 10 --replay-start-size 5 --batch-size 5 --outdir $outdir/mujoco/ddpg
 model=$(find $outdir/mujoco/ddpg -name "*_finish")
-python examples/mujoco/ddpg/train_ddpg.py --env Pendulum-v0 --demo --load $model --eval-n-runs 1 --outdir $outdir/temp --gpu $gpu
->>>>>>> 450836b4
+python examples/mujoco/ddpg/train_ddpg.py --env Pendulum-v0 --demo --load $model --eval-n-runs 1 --outdir $outdir/temp --gpu $gpu